--- conflicted
+++ resolved
@@ -147,9 +147,9 @@
  * the room.
  */
 app.get(
-	'/rooms/:roomId', (req, res) =>
-	{
-		const data = req.room.getRouterRtpCapabilities();
+	'/rooms/:roomId', async (req, res) =>
+	{
+		const data = await req.room.getRouterRtpCapabilities();
 
 		res.status(200).json(data);
 	});
@@ -646,11 +646,7 @@
 	}
 
 	// https or http
-<<<<<<< HEAD
-	if(config.listeningHost)
-=======
 	if (config.listeningHost)
->>>>>>> 511a7de2
 		mainListener.listen(config.listeningPort, config.listeningHost);
 	else
 		mainListener.listen(config.listeningPort);
