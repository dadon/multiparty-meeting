--- conflicted
+++ resolved
@@ -25,13 +25,9 @@
 
 		this._inLobby = false;
 
-<<<<<<< HEAD
 		this._authenticated = false;
 
-		this._roles = [ userRoles.ALL ];
-=======
 		this._roles = [ userRoles.NORMAL ];
->>>>>>> a6347dc2
 
 		this._displayName = false;
 
