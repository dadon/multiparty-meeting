const EventEmitter = require("events").EventEmitter;
const AwaitQueue = require("awaitqueue");
const axios = require("axios");
const Logger = require("./Logger");
const { SocketTimeoutError } = require("./errors");
const { v4: uuidv4 } = require("uuid");
const jwt = require("jsonwebtoken");
const userRoles = require("../userRoles");
<<<<<<< HEAD
const utils = require("./utils");


=======


function sleep(ms) {
    return new Promise(r => setTimeout(r, ms));
}

>>>>>>> 455744a7
const permissions = require("../permissions"), {
    CHANGE_ROOM_LOCK,
    PROMOTE_PEER,
    SEND_CHAT,
    MODERATE_CHAT,
    SHARE_SCREEN,
    EXTRA_VIDEO,
    SHARE_FILE,
    MODERATE_FILES,
    MODERATE_ROOM,
} = permissions;

const config = require("../config/config");

const logger = new Logger("Room");

const roomsMap = new Map();
const uberProducers = new Map();


const roomPermissions =
    {
        [CHANGE_ROOM_LOCK]: [userRoles.NORMAL],
        [PROMOTE_PEER]: [userRoles.NORMAL],
        [SEND_CHAT]: [userRoles.NORMAL],
        [MODERATE_CHAT]: [userRoles.MODERATOR],
        [SHARE_SCREEN]: [userRoles.NORMAL],
        [EXTRA_VIDEO]: [userRoles.NORMAL],
        [SHARE_FILE]: [userRoles.NORMAL],
        [MODERATE_FILES]: [userRoles.MODERATOR],
        [MODERATE_ROOM]: [userRoles.MODERATOR],
        ...config.permissionsFromRoles,
    };

const roomAllowWhenRoleMissing = config.allowWhenRoleMissing || [];

const ROUTER_SCALE_SIZE = config.routerScaleSize || 40;
const MAX_CONSUMERS_PER_WORKER = 600;

class Room extends EventEmitter {
    /**
     * Factory function that creates and returns Room instance.
     *
     * @async
     *
     * @param {mediasoup.Worker} mediasoupWorkers - The mediasoup Worker in which a new
     *   mediasoup Router must be created.
     * @param {String} roomId - Id of the Room instance.
     */
    static async create({ mediasoupWorkers, roomId }) {
        logger.info("create() [roomId:\"%s\"]", roomId);

        // Router media codecs.
        const mediaCodecs = config.mediasoup.router.mediaCodecs;

        const mediasoupRouters = new Map();

        for (const worker of mediasoupWorkers) {
            const router = await worker.createRouter({ mediaCodecs });
            router.workerLink = worker;
            mediasoupRouters.set(router.id, router);
            logger.info("[roomId:%s] create router %s", roomId, router.id);
        }

        const room = new Room({
            roomId,
            mediasoupRouters,
        });

        room.on("close", () => {
            logger.info("room close [roomId:\"%s\"]", roomId);
            roomsMap.delete(roomId);
        });

        roomsMap.set(roomId, room);

        logger.info("create() [roomId:\"%s\"] success", roomId);

        return room;
    }

    constructor({ roomId, mediasoupRouters }) {
        logger.info("constructor() [roomId:\"%s\"]", roomId);

        super();

        this.setMaxListeners(Infinity);

        this._uuid = uuidv4();

        // Room ID.
        this._roomId = roomId;

        // Closed flag.
        this._closed = false;

        // Joining queue
        this._queue = new AwaitQueue();

        this._lastN = [];

        this._peers = {};
<<<<<<< HEAD
        this._peerVolume = {};

        this.consumersState = {};

        this._setConsumersState = this._setConsumersState.bind(this);
        this.onVolumes = this.onVolumes.bind(this);
        // this.onSilence = this.onSilence.bind(this);
        this.registerObserver = this.registerObserver.bind(this);
        this.decreaseVolumeScore = this.decreaseVolumeScore.bind(this);
=======
>>>>>>> 455744a7

        // Map of broadcasters indexed by id. Each Object has:
        // - {String} id
        // - {Object} data
        //   - {String} displayName
        //   - {Object} device
        //   - {RTCRtpCapabilities} rtpCapabilities
        //   - {Map<String, mediasoup.Transport>} transports
        //   - {Map<String, mediasoup.Producer>} producers
        //   - {Map<String, mediasoup.Consumers>} consumers
        //   - {Map<String, mediasoup.DataProducer>} dataProducers
        //   - {Map<String, mediasoup.DataConsumers>} dataConsumers
        // @type {Map<String, Object>}
        this._broadcasters = new Map();

        this._selfDestructTimeout = null;

        // Array of mediasoup Router instances.
        this._mediasoupRouters = mediasoupRouters;

        this._pipeUberProducerCache = {};

        const newRouterId = this._getLeastLoadedRouter();
        this._currentRouter = this._mediasoupRouters.get(newRouterId);
<<<<<<< HEAD

        this.registerObserver();

        this._decreaseVolumeScoreTimer = setInterval(this.decreaseVolumeScore, 1000);
    }

    async registerObserver() {
        this.audioLevelObserver = await this._currentRouter.createAudioLevelObserver(
            {
                maxEntries: 50,
                threshold: -60,
                interval: 100,
            });
        this.audioLevelObserver.on("volumes", this.onVolumes);
        // this.audioLevelObserver.on('silence', this.onSilence);
    }

    onVolumes(volumes) {
        let needUpdate = false;

        for (let el of volumes) {
            const { producer, volume } = el;
            const peerId = producer.appData.peerId;
            const volumeNorm = Math.pow(10, volume / 20);
            console.log("onVolume", peerId, volumeNorm.toFixed(4), volume);
            const oldScore = this._peerVolume[peerId];
            this._peerVolume[peerId] = 15;

            if (!oldScore) {
                needUpdate = true;
            }
        }

        if (needUpdate) {
            this._setConsumersState();
        }
    }

    decreaseVolumeScore() {
        let needUpdate = false;

        for (let peerId in this._peerVolume) if (this._peerVolume.hasOwnProperty(peerId)) {
            let oldScore = this._peerVolume[peerId];

            if (oldScore) {
                this._peerVolume[peerId] = oldScore - 1;
                console.log("decrease score for peer", peerId, this._peerVolume[peerId]);
            }

            if (oldScore && !this._peerVolume[peerId]) {
                needUpdate = true;
            }
        }

        if (needUpdate) {
            this._setConsumersState();
        }
=======
>>>>>>> 455744a7
    }

    async getRouterRtpCapabilities() {
        const routerId = await this._getRouterId();
        const router = this._mediasoupRouters.get(routerId);
        return router.rtpCapabilities;
    }

    /**
     * Create a Broadcaster. This is for HTTP API requests (see server.js).
     *
     * @async
     *
     * @type {String} id - Broadcaster id.
     * @type {String} displayName - Descriptive name.
     * @type {Object} [device] - Additional info with name, version and flags fields.
     * @type {RTCRtpCapabilities} [rtpCapabilities] - Device RTP capabilities.
     */
    async createBroadcaster({ id, displayName, device = {}, rtpCapabilities }) {
        logger.info("createBroadcaster() [roomId:%s id:%s name:%s] create router %s", this._roomId, id, displayName);

        if (typeof id !== "string" || !id)
            throw new TypeError("missing body.id");
        else if (typeof displayName !== "string" || !displayName)
            throw new TypeError("missing body.displayName");
        else if (typeof device.name !== "string" || !device.name)
            throw new TypeError("missing body.device.name");
        else if (rtpCapabilities && typeof rtpCapabilities !== "object")
            throw new TypeError("wrong body.rtpCapabilities");

        if (this._broadcasters.has(id))
            throw new Error(`broadcaster with id "${id}" already exists`);

<<<<<<< HEAD
=======
        let existBroadcasterWithSameDeviceName = null;

        for (let el of this._broadcasters.values()) {
            if (el.data.device.name === device.name) {
                existBroadcasterWithSameDeviceName = el;
                break;
            }
        }

        if (existBroadcasterWithSameDeviceName) {
            console.log("existBroadcasterWithSameDeviceName delete");
            await this.deleteBroadcaster({ broadcasterId: existBroadcasterWithSameDeviceName.id });
        }

>>>>>>> 455744a7
        const broadcaster =
            {
                id,
                data:
                    {
                        displayName,
                        device:
                            {
                                flag: "broadcaster",
                                name: device.name || "Unknown device",
                                version: device.version,
                            },
                        rtpCapabilities,
                        transports: new Map(),
                        producers: new Map(),
                        consumers: new Map(),
                        dataProducers: new Map(),
                        dataConsumers: new Map(),
                    },
            };

        if (!broadcaster.routerId) {
            broadcaster.routerId = await this._getRouterId();
        }

        // Store the Broadcaster into the map.
        this._broadcasters.set(broadcaster.id, broadcaster);

        // Notify the new Broadcaster to all Peers.
        for (const otherPeer of this._getJoinedPeers()) {
            this._notification(
                otherPeer.socket,
                "newPeer",
                {
                    id: broadcaster.id,
                    displayName: broadcaster.data.displayName,
                    device: broadcaster.data.device,
                },
            );
        }

        return {};
    }

    /**
     * Delete a Broadcaster.
     *
     * @type {String} broadcasterId
     */
    deleteBroadcaster({ broadcasterId }) {
        const broadcaster = this._broadcasters.get(broadcasterId);

        if (!broadcaster)
            throw new Error(`broadcaster with id "${broadcasterId}" does not exist`);

        for (const transport of broadcaster.data.transports.values()) {
            transport.close();
        }

        this._broadcasters.delete(broadcasterId);

        for (const peer of this._getJoinedPeers()) {
            this._notification(
                peer.socket,
                "peerClosed",
                {
                    peerId: broadcasterId,
                },
            );
        }
    }

    /**
     * Create a mediasoup Transport associated to a Broadcaster. It can be a
     * PlainTransport or a WebRtcTransport.
     *
     * @async
     *
     * @type {String} broadcasterId
     * @type {String} type - Can be 'plain' (PlainTransport) or 'webrtc'
     *   (WebRtcTransport).
     * @type {Boolean} [rtcpMux=false] - Just for PlainTransport, use RTCP mux.
     * @type {Boolean} [comedia=true] - Just for PlainTransport, enable remote IP:port
     *   autodetection.
     * @type {Object} [sctpCapabilities] - SCTP capabilities
     */
    async createBroadcasterTransport(
        {
            broadcasterId,
            type,
            rtcpMux = false,
            comedia = true,
            sctpCapabilities,
        }) {
        const broadcaster = this._broadcasters.get(broadcasterId);

        if (!broadcaster)
            throw new Error(`broadcaster with id "${broadcasterId}" does not exist`);

        if (!broadcaster.routerId) {
            broadcaster.routerId = await this._getRouterId();
        }

        const router = this._mediasoupRouters.get(broadcaster.routerId);

        switch (type) {
            case "plain": {
                const plainTransportOptions =
                    {
                        ...config.mediasoup.plainTransportOptions,
                        rtcpMux: rtcpMux,
                        comedia: comedia,
                    };

                const transport = await router.createPlainTransport(
                    plainTransportOptions);

                // Store it.
                broadcaster.data.transports.set(transport.id, transport);

                return {
                    id: transport.id,
                    ip: transport.tuple.localIp,
                    port: transport.tuple.localPort,
                    rtcpPort: transport.rtcpTuple ? transport.rtcpTuple.localPort : undefined,
                };
            }

            default: {
                throw new TypeError("invalid type");
            }
        }
    }

    /**
     * Connect a Broadcaster mediasoup WebRtcTransport.
     *
     * @async
     *
     * @type {String} broadcasterId
     * @type {String} transportId
     * @type {RTCDtlsParameters} dtlsParameters - Remote DTLS parameters.
     */
    async connectBroadcasterTransport(
        {
            broadcasterId,
            transportId,
            dtlsParameters,
        },
    ) {
        const broadcaster = this._broadcasters.get(broadcasterId);

        if (!broadcaster)
            throw new Error(`broadcaster with id "${broadcasterId}" does not exist`);

        const transport = broadcaster.data.transports.get(transportId);

        if (!transport)
            throw new Error(`transport with id "${transportId}" does not exist`);

        if (transport.constructor.name !== "WebRtcTransport") {
            throw new Error(
                `transport with id "${transportId}" is not a WebRtcTransport`);
        }

        await transport.connect({ dtlsParameters });
    }

    /**
     * Create a mediasoup Producer associated to a Broadcaster.
     *
     * @async
     *
     * @type {String} broadcasterId
     * @type {String} transportId
     * @type {String} kind - 'audio' or 'video' kind for the Producer.
     * @type {RTCRtpParameters} rtpParameters - RTP parameters for the Producer.
     */
    async createBroadcasterProducer(
        {
            broadcasterId,
            transportId,
            kind,
            rtpParameters,
        },
    ) {
        const broadcaster = this._broadcasters.get(broadcasterId);

        if (!broadcaster)
            throw new Error(`broadcaster with id "${broadcasterId}" does not exist`);

        const transport = broadcaster.data.transports.get(transportId);

        if (!transport)
            throw new Error(`transport with id "${transportId}" does not exist`);

        const producer =
            await transport.produce({ kind, rtpParameters });

<<<<<<< HEAD
        // Store it.
        broadcaster.data.producers.set(producer.id, producer);

        // Set Producer events.
        // producer.on('score', (score) =>
        // {
        // 	logger.debug(
        // 		'broadcaster producer "score" event [producerId:%s, score:%o]',
        // 		producer.id, score);
        // });

        producer.on("videoorientationchange", (videoOrientation) => {
            logger.debug(
                "broadcaster producer \"videoorientationchange\" event [producerId:%s, videoOrientation:%o]",
                producer.id, videoOrientation);
        });

        // Optimization: Create a server-side Consumer for each Peer.
        for (const peer of this._getJoinedPeers()) {
            console.log(broadcaster.id, "create consumer for ", peer);
=======
        broadcaster.data.producers.set(producer.id, producer);

        const router = this._mediasoupRouters.get(broadcaster.routerId);

        for (const [routerId, destinationRouter] of this._mediasoupRouters) {
            if (routerId !== broadcaster.routerId) {
                await router.pipeToRouter({
                    producerId: producer.id,
                    router: destinationRouter,
                });
            }
        }

        for (const peer of this._getJoinedPeers()) {
            console.log("create consumer for broadcaster", broadcaster.id);
>>>>>>> 455744a7

            this._createConsumer(
                {
                    consumerPeer: peer,
                    producerPeer: broadcaster,
<<<<<<< HEAD
                    consumerPriority: 100,
=======
                    consumerPriority: 255,
                    broadcast: true,
>>>>>>> 455744a7
                    producer,
                }).catch(() => {
            });
        }

        return { id: producer.id };
    }

    close() {
        logger.debug("close()");

        this._closed = true;

        this._queue.close();

        this._queue = null;

        if (this._selfDestructTimeout)
            clearTimeout(this._selfDestructTimeout);

<<<<<<< HEAD
        if (this._decreaseVolumeScoreTimer) {
            clearInterval(this._decreaseVolumeScoreTimer);
        }

=======
>>>>>>> 455744a7
        this._selfDestructTimeout = null;

        // Close the peers.
        for (const peer in this._peers) {
            if (!this._peers[peer].closed)
                this._peers[peer].close();
        }

        this._peers = null;

        // Close the mediasoup Routers.
        for (const router of this._mediasoupRouters.values()) {
            router.close();
        }

        this._routerIterator = null;

        this._currentRouter = null;

        this._mediasoupRouters.clear();

        this._pipeUberProducerCache = null;

<<<<<<< HEAD
        this._audioLevelObserver = null;

=======
>>>>>>> 455744a7
        // Emit 'close' event.
        this.emit("close");
    }

    verifyPeer({ id, token }) {
        try {
            const decoded = jwt.verify(token, this._uuid);

            logger.info("verifyPeer() [decoded:\"%o\"]", decoded);

            return decoded.id === id;
        } catch (err) {
            logger.warn("verifyPeer() | invalid token");
        }

        return false;
    }

    handlePeer({ peer, returning }) {
        logger.info("handlePeer() [peer:\"%s\", roles:\"%s\", returning:\"%s\"]", peer.id, peer.roles, returning);

        // Should not happen
        if (this._peers[peer.id]) {
            logger.warn(
                "handleConnection() | there is already a peer with same peerId [peer:\"%s\"]",
                peer.id);
        }

        this._peerJoining(peer, returning);
    }

    dump() {
        return {
            roomId: this._roomId,
            peers: Object.keys(this._peers).length,
        };
    }

    get id() {
        return this._roomId;
    }

    selfDestructCountdown() {
        logger.debug("selfDestructCountdown() started");

        if (this._selfDestructTimeout)
            clearTimeout(this._selfDestructTimeout);

        this._selfDestructTimeout = setTimeout(() => {
            if (this._closed)
                return;

            if (this.checkEmpty()) {
                logger.info(
                    "Room deserted for some time, closing the room [roomId:\"%s\"]",
                    this._roomId);
                this.close();
            } else
                logger.debug("selfDestructCountdown() aborted; room is not empty!");
        }, 10000);
    }

    checkEmpty() {
        return Object.keys(this._peers).length === 0;
    }

    _peerJoining(peer, returning = false) {
        this._queue.push(async () => {
            peer.socket.join(this._roomId);

            // If we don't have this peer, add to end
            !this._lastN.includes(peer.id) && this._lastN.push(peer.id);

            this._peers[peer.id] = peer;

            // Assign routerId
            peer.routerId = await this._getRouterId();

            this._registerPeerOnWorker(this._mediasoupRouters.get(peer.routerId), peer.id);
            logger.info("_peerJoining() assign router [roomId:%s peerId:%s routerId:%s]", this._roomId, peer.id, peer.routerId);

            this._handlePeer(peer);

            if (returning) {
                this._notification(peer.socket, "roomBack");
            } else {
                this._notification(peer.socket, "roomReady");
            }
        })
            .catch((error) => {
                logger.error("_peerJoining() [error:\"%o\"]", error);
            });
    }

    _handlePeer(peer) {
        logger.debug("_handlePeer() [peer:\"%s\"]", peer.id);

        peer.on("close", () => {
            this._handlePeerClose(peer);
        });

        peer.socket.on("request", (request, cb) => {
            logger.debug(
                "Peer \"request\" event [roomId:\"%s\" method:\"%s\", peerId:\"%s\"]",
                this._roomId, request.method, peer.id);

            this._handleSocketRequest(peer, request, cb)
                .catch((error) => {
                    logger.error("\"request\" failed [error:\"%o\"]", error);

                    cb(error);
                });
        });

        // Peer left before we were done joining
        if (peer.closed)
            this._handlePeerClose(peer);
    }

    _handlePeerClose(peer) {
        logger.debug("_handlePeerClose() [peer:\"%s\"]", peer.id);

        if (this._closed)
            return;

        // If the Peer was joined, notify all Peers.
        if (peer.joined)
            this._notification(peer.socket, "peerClosed", { peerId: peer.id }, true);

        // Remove from lastN
        this._lastN = this._lastN.filter((id) => id !== peer.id);

        delete this._peers[peer.id];

<<<<<<< HEAD
        delete this._peerVolume[peer.id];

=======
>>>>>>> 455744a7
        this._deletePeerFromWorker(this._mediasoupRouters.get(peer.routerId), peer.id);

        // If this is the last Peer in the room and
        // lobby is empty, close the room after a while.
        if (this.checkEmpty()) this.selfDestructCountdown();
    }

    async _handleSocketRequest(peer, request, cb) {
        const router = this._mediasoupRouters.get(peer.routerId);

        switch (request.method) {
            case "getRouterRtpCapabilities": {
                cb(null, router.rtpCapabilities);

                break;
            }

            case "join": {
                // Ensure the Peer is not already joined.
                if (peer.joined)
                    throw new Error("Peer already joined");

                const {
                    displayName,
                    picture,
                    rtpCapabilities,
                } = request.data;

                // Store client data into the Peer data object.
                peer.displayName = displayName;
                peer.picture = picture;
                peer.rtpCapabilities = rtpCapabilities;

                // Tell the new Peer about already joined Peers.
                // And also create Consumers for existing Producers.

                const joinedPeers = this._getJoinedPeers(peer);

                const peerInfos = joinedPeers
                    .map((joinedPeer) => (joinedPeer.peerInfo));

                cb(null, {
                    roles: peer.roles,
                    peers: peerInfos,
                    authenticated: peer.authenticated,
                    roomPermissions: roomPermissions,
                    userRoles: userRoles,
                    allowWhenRoleMissing: roomAllowWhenRoleMissing,
                    lastNHistory: this._lastN,
                });

                // Mark the new Peer as joined.
                peer.joined = true;

<<<<<<< HEAD
                const consumersPromises = [];

                for (const joinedPeer of joinedPeers) {
                    // Create Consumers for existing Producers.
                    for (const producer of joinedPeer.producers.values()) {
                        const promise = this._createConsumer(
=======
                for (const joinedPeer of joinedPeers) {
                    // Create Consumers for existing Producers.
                    for (const producer of joinedPeer.producers.values()) {
                        this._createConsumer(
>>>>>>> 455744a7
                            {
                                consumerPeer: peer,
                                producerPeer: joinedPeer,
                                producer,
                            });
<<<<<<< HEAD

                        consumersPromises.push(promise);
=======
>>>>>>> 455744a7
                    }
                }

                for (const broadcaster of this._broadcasters.values()) {
                    for (const producer of broadcaster.data.producers.values()) {
                        // console.log("add producer", producer.id, producer)
<<<<<<< HEAD
                        const promise = this._createConsumer(
                            {
                                consumerPeer: peer,
                                producerPeer: broadcaster,
                                consumerPriority: 100,
                                producer,
                            }).catch(() => {
                        });

                        consumersPromises.push(promise);
=======
                        this._createConsumer(
                            {
                                consumerPeer: peer,
                                producerPeer: broadcaster,
                                consumerPriority: 255,
                                broadcast: true,
                                producer,
                            }).catch(() => {
                        });
>>>>>>> 455744a7
                    }
                }

                // TODO: create consumers for each uber producer
                for (let [producerId, uberProducer] of uberProducers) {
                    const { producerPeer, producer, router, roomIds } = uberProducer;

                    if (!roomIds.includes(this._roomId)) continue;

                    console.log("create consumers for uber producer", this._roomId, peer.id);

                    this.pipeToRouter(producerId, peer, 2);
                }


                // Notify the new Peer to all other Peers.
                for (const otherPeer of this._getJoinedPeers(peer)) {
                    this._notification(
                        otherPeer.socket,
                        "newPeer",
                        {
                            id: peer.id,
                            displayName: displayName,
                            picture: picture,
                            roles: peer.roles,
                        },
                    );
                }

                logger.debug(
                    "peer joined [peer: \"%s\", displayName: \"%s\", picture: \"%s\"]",
                    peer.id, displayName, picture);

<<<<<<< HEAD
                Promise.all(consumersPromises).then(() => {
                    this._setConsumersState();
                });

=======
>>>>>>> 455744a7
                break;
            }

            case "createWebRtcTransport": {
                // NOTE: Don't require that the Peer is joined here, so the client can
                // initiate mediasoup Transports and be ready when he later joins.

                const { forceTcp, producing, consuming } = request.data;

                const webRtcTransportOptions =
                    {
                        ...config.mediasoup.webRtcTransport,
                        appData: { producing, consuming },
                    };

                if (forceTcp) {
                    webRtcTransportOptions.enableUdp = false;
                    webRtcTransportOptions.enableTcp = true;
                }

                const transport = await router.createWebRtcTransport(
                    webRtcTransportOptions,
                );

                transport.on("dtlsstatechange", (dtlsState) => {
                    if (dtlsState === "failed" || dtlsState === "closed")
                        logger.warn("WebRtcTransport \"dtlsstatechange\" event [dtlsState:%s]", dtlsState);
                });

                // Store the WebRtcTransport into the Peer data Object.
                peer.addTransport(transport.id, transport);

                cb(
                    null,
                    {
                        id: transport.id,
                        iceParameters: transport.iceParameters,
                        iceCandidates: transport.iceCandidates,
                        dtlsParameters: transport.dtlsParameters,
                    });

                const { maxIncomingBitrate } = config.mediasoup.webRtcTransport;

                // If set, apply max incoming bitrate limit.
                if (maxIncomingBitrate) {
                    try {
                        await transport.setMaxIncomingBitrate(maxIncomingBitrate);
                    } catch (error) {
                    }
                }

                break;
            }

            case "connectWebRtcTransport": {
                const { transportId, dtlsParameters } = request.data;
                const transport = peer.getTransport(transportId);

                if (!transport)
                    throw new Error(`transport with id "${transportId}" not found`);

                await transport.connect({ dtlsParameters });

                cb();

                break;
            }

            case "restartIce": {
                const { transportId } = request.data;
                const transport = peer.getTransport(transportId);

                if (!transport)
                    throw new Error(`transport with id "${transportId}" not found`);

                const iceParameters = await transport.restartIce();

                cb(null, iceParameters);

                break;
            }

            case "produce": {
                let { appData } = request.data;

                let { roomIds } = appData;
                const isUberProducer = roomIds && roomIds.length > 1;
                if (isUberProducer) {
                    roomIds = roomIds.filter(roomId => roomId !== this._roomId);
                }
<<<<<<< HEAD

=======

                // Ensure the Peer is joined.
                if (!peer.joined)
                    throw new Error("Peer not yet joined");

                const { transportId, kind, rtpParameters } = request.data;
                const transport = peer.getTransport(transportId);

                if (!transport)
                    throw new Error(`transport with id "${transportId}" not found`);

                // Add peerId into appData to later get the associated Peer during
                // the 'loudest' event of the audioLevelObserver.
                appData = { ...appData, peerId: peer.id };

                const producer =
                    await transport.produce({ kind, rtpParameters, appData });

                const pipeRouters = this._getRoutersToPipeTo(peer.routerId);

                for (const [routerId, destinationRouter] of this._mediasoupRouters) {
                    if (pipeRouters.includes(routerId)) {
                        await router.pipeToRouter({
                            producerId: producer.id,
                            router: destinationRouter,
                        });
                    }
                }

                // Store the Producer into the Peer data Object.
                peer.addProducer(producer.id, producer);

                // Set Producer events.
                // producer.on('score', (score) =>
                // {
                // 	this._notification(peer.socket, 'producerScore', { producerId: producer.id, score });
                // });

                producer.on("videoorientationchange", (videoOrientation) => {
                    logger.debug(
                        "producer \"videoorientationchange\" event [producerId:\"%s\", videoOrientation:\"%o\"]",
                        producer.id, videoOrientation);
                });

                cb(null, { id: producer.id });

                // Optimization: Create a server-side Consumer for each Peer.
                for (const otherPeer of this._getJoinedPeers(peer)) {
                    this._createConsumer({
                        consumerPeer: otherPeer,
                        producerPeer: peer,
                        producer,
                    });
                }

                // UBER
                if (isUberProducer && roomIds.length) {
                    console.log("set up uber producer", roomIds);

                    const router = this._mediasoupRouters.get(peer.routerId);

                    uberProducers.set(producer.id, {
                        producerPeer: peer,
                        producer,
                        router,
                        roomIds,
                    });

                    for (let roomId of roomIds) {
                        const room = roomsMap.get(roomId);

                        console.log("room", roomId, Boolean(room));

                        if (!room) {
                            logger.error(`[uber producer] room=${roomId} is not found`);
                            continue;
                        }

                        await room.createConsumersForUberProducer(producer.id);
                    }
                }

                break;
            }

            case "closeProducer": {
>>>>>>> 455744a7
                // Ensure the Peer is joined.
                if (!peer.joined)
                    throw new Error("Peer not yet joined");

<<<<<<< HEAD
                const { transportId, kind, rtpParameters } = request.data;
                const transport = peer.getTransport(transportId);

                if (!transport)
                    throw new Error(`transport with id "${transportId}" not found`);

                // Add peerId into appData to later get the associated Peer during
                // the 'loudest' event of the audioLevelObserver.
                appData = { ...appData, peerId: peer.id };

                const producer =
                    await transport.produce({ kind, rtpParameters, appData });

                const pipeRouters = this._getRoutersToPipeTo(peer.routerId);

                for (const [routerId, destinationRouter] of this._mediasoupRouters) {
                    if (pipeRouters.includes(routerId)) {
                        await router.pipeToRouter({
                            producerId: producer.id,
                            router: destinationRouter,
                        });
                    }
                }

                // Store the Producer into the Peer data Object.
                peer.addProducer(producer.id, producer);

                // Set Producer events.
                // producer.on('score', (score) =>
                // {
                // 	this._notification(peer.socket, 'producerScore', { producerId: producer.id, score });
                // });

                producer.on("videoorientationchange", (videoOrientation) => {
                    logger.debug(
                        "producer \"videoorientationchange\" event [producerId:\"%s\", videoOrientation:\"%o\"]",
                        producer.id, videoOrientation);
                });

                cb(null, { id: producer.id });

                if (kind === "audio") {
                    this.audioLevelObserver.addProducer({ producerId: producer.id })
                        .catch(() => {
                        });
                }

                const consumerPromises = [];
                // Optimization: Create a server-side Consumer for each Peer.
                for (const otherPeer of this._getJoinedPeers(peer)) {
                    const promise = this._createConsumer({
                        consumerPeer: otherPeer,
                        producerPeer: peer,
                        producer,
                    });

                    consumerPromises.push(promise);
                }

                Promise.all(consumerPromises).then(() => {
                    this._setConsumersState();
                });

                // UBER
                if (isUberProducer && roomIds.length) {
                    console.log("set up uber producer", roomIds);

                    const router = this._mediasoupRouters.get(peer.routerId);

                    uberProducers.set(producer.id, {
                        producerPeer: peer,
                        producer,
                        router,
                        roomIds,
                    });

                    for (let roomId of roomIds) {
                        const room = roomsMap.get(roomId);

                        console.log("room", roomId, Boolean(room));

                        if (!room) {
                            logger.error(`[uber producer] room=${roomId} is not found`);
                            continue;
                        }

                        await room.createConsumersForUberProducer(producer.id);
                    }
                }


                break;
            }

            case "closeProducer": {
                // Ensure the Peer is joined.
                if (!peer.joined)
                    throw new Error("Peer not yet joined");

                const { producerId } = request.data;
                const producer = peer.getProducer(producerId);

                if (!producer)
                    throw new Error(`closeProducer producer with id "${producerId}" not found`);

                producer.close();

                if (uberProducers.get(producer.id)) {
                    uberProducers.delete(producer.id);
                }

                // Remove from its map.
                peer.removeProducer(producer.id);

                cb();

                break;
            }

            case "pauseProducer": {
=======
                const { producerId } = request.data;
                const producer = peer.getProducer(producerId);

                if (!producer)
                    throw new Error(`closeProducer producer with id "${producerId}" not found`);

                producer.close();

                if (uberProducers.get(producer.id)) {
                    uberProducers.delete(producer.id);
                }

                // Remove from its map.
                peer.removeProducer(producer.id);

                cb();

                break;
            }

            case "pauseProducer": {
                // Ensure the Peer is joined.
                if (!peer.joined)
                    throw new Error("Peer not yet joined");

                const { producerId } = request.data;
                const producer = peer.getProducer(producerId);

                if (!producer)
                    throw new Error(`pauseProducer producer with id "${producerId}" not found`);

                await producer.pause();

                cb();

                break;
            }

            case "resumeProducer": {
                // Ensure the Peer is joined.
                if (!peer.joined)
                    throw new Error("Peer not yet joined");

                const { producerId } = request.data;
                const producer = peer.getProducer(producerId);

                if (!producer)
                    throw new Error(`resumeProducer producer with id "${producerId}" not found`);

                await producer.resume();

                cb();

                break;
            }

            case "pauseConsumer": {
>>>>>>> 455744a7
                // Ensure the Peer is joined.
                if (!peer.joined)
                    throw new Error("Peer not yet joined");

<<<<<<< HEAD
                const { producerId } = request.data;
                const producer = peer.getProducer(producerId);

                if (!producer)
                    throw new Error(`pauseProducer producer with id "${producerId}" not found`);

                await producer.pause();

                cb();

                break;
            }

            case "resumeProducer": {
                // Ensure the Peer is joined.
                if (!peer.joined)
                    throw new Error("Peer not yet joined");

                const { producerId } = request.data;
                const producer = peer.getProducer(producerId);

                if (!producer)
                    throw new Error(`resumeProducer producer with id "${producerId}" not found`);

                await producer.resume();

                cb();

                break;
            }

            // case "pauseConsumer": {
            //     // Ensure the Peer is joined.
            //     if (!peer.joined)
            //         throw new Error("Peer not yet joined");
            //
            //     const { consumerId } = request.data;
            //     const consumer = peer.getConsumer(consumerId);
            //
            //     if (!consumer)
            //         throw new Error(`pauseConsumer consumer with id "${consumerId}" not found`);
            //
            //     await consumer.pause();
            //
            //     cb();
            //
            //     break;
            // }

            // case "resumeConsumer": {
            //     // Ensure the Peer is joined.
            //     if (!peer.joined)
            //         throw new Error("Peer not yet joined");
            //
            //     const { consumerId } = request.data;
            //     const consumer = peer.getConsumer(consumerId);
            //
            //     if (!consumer)
            //         throw new Error(`resumeConsumer consumer with id "${consumerId}" not found`);
            //
            //     await consumer.resume();
            //
            //     cb();
            //
            //     break;
            // }

            case "setConsumerPreferedLayers": {
                // Ensure the Peer is joined.
                if (!peer.joined)
                    throw new Error("Peer not yet joined");

                const { consumerId, spatialLayer, temporalLayer } = request.data;
                const consumer = peer.getConsumer(consumerId);

                if (!consumer)
                    throw new Error(`consumer with id "${consumerId}" not found`);

                await consumer.setPreferredLayers({ spatialLayer, temporalLayer });

                cb();

                break;
            }

            case "setConsumerPriority": {
                // Ensure the Peer is joined.
                if (!peer.joined)
                    throw new Error("Peer not yet joined");

                const { consumerId, priority } = request.data;
                const consumer = peer.getConsumer(consumerId);

                if (!consumer)
                    throw new Error(`consumer with id "${consumerId}" not found`);

                await consumer.setPriority(priority);

                cb();

                break;
            }

            case "requestConsumerKeyFrame": {
                // Ensure the Peer is joined.
                if (!peer.joined)
                    throw new Error("Peer not yet joined");

                const { consumerId } = request.data;
                const consumer = peer.getConsumer(consumerId);

                if (!consumer)
                    throw new Error(`requestConsumerKeyFrame consumer with id "${consumerId}" not found`);

                await consumer.requestKeyFrame();

                cb();

                break;
            }

            case "getTransportStats": {
                const { transportId } = request.data;
                const transport = peer.getTransport(transportId);

                if (!transport)
                    throw new Error(`transport with id "${transportId}" not found`);

                const stats = await transport.getStats();

                cb(null, stats);

                break;
            }

            case "getProducerStats": {
                const { producerId } = request.data;
                const producer = peer.getProducer(producerId);

                if (!producer)
                    throw new Error(`getProducerStats producer with id "${producerId}" not found`);

                const stats = await producer.getStats();

                cb(null, stats);

                break;
            }

            case "getConsumerStats": {
                const { consumerId } = request.data;
                const consumer = peer.getConsumer(consumerId);

                if (!consumer)
                    throw new Error(`getConsumerStats consumer with id "${consumerId}" not found`);

                const stats = await consumer.getStats();

                cb(null, stats);

                break;
            }

            case "startSpeaking": {
                const { peerId } = request.data;

                for (const peer of this._getJoinedPeers()) {
                    if (peer.id === peerId) continue;

                    this._notification(
                        peer.socket,
                        "startSpeaking",
                        {
                            peerId: peerId,
                        });
                }

                cb();

                break;
            }

            case "stopSpeaking": {
                const { peerId } = request.data;

                for (const peer of this._getJoinedPeers()) {
                    if (peer.id === peerId) continue;

                    this._notification(
                        peer.socket,
                        "stopSpeaking",
                        {
                            peerId: peerId,
                        });
                }

                cb();

                break;
            }

            case "clientBug": {
                let output = "";
                output += `\n\n\nCLIENT_BUG roomId=${this.id} peerId=${peer.id} name=${peer.displayName} routerId=${peer.routerId}`;

                const peers = this._getJoinedPeers();
                for (let peer of peers) {

                    const router = this._mediasoupRouters.get(peer.routerId);
                    const worker = router.workerLink;
                    output += `\n\n>>>Peer ${peer.id} worker=${worker.pid} \n`;

                    for (const [producerId, producer] of peer.producers.entries()) {
                        output += `\nProducer id=${producerId} kind=${producer.kind} paused=${producer.paused} closed=${producer.closed}`;
                        output += "\nScore: " + JSON.stringify(producer.score);
                        const stats = await producer.getStats();
                        output += "\nStats: " + JSON.stringify(stats);
                        output += "\n";
                    }

                    for (const [consumerId, consumer] of peer.consumers.entries()) {
                        output += `\nConsumer id=${consumerId} kind=${consumer.kind} paused=${consumer.paused} closed=${consumer.closed}`;
                        output += "\nScore: " + JSON.stringify(consumer.score);
                        const stats = await consumer.getStats();
                        output += "\nStats: " + JSON.stringify(stats);
                        output += "\n";
                    }

                    output += "\n>>>EndPeer " + peer.id + "\n\n";
                }

                output += "\n\n\n";

                console.log(output);

                cb(null, {
                    output,
                });


                break;
            }

            default: {
                logger.error("unknown request.method \"%s\"", request.method);

                cb(500, `unknown request.method "${request.method}"`);
            }
        }
    }

    markRouterUberProducer(producerId, routerId) {
        this._pipeUberProducerCache[producerId + "_" + routerId] = true;
    }

    isRouterHasUberProducer(producerId, routerId) {
        return Boolean(this._pipeUberProducerCache[producerId + "_" + routerId]);
    }

    async createConsumersForUberProducer(producerId) {
        const uberProducer = uberProducers.get(producerId);
        const consumerPromises = [];


        console.log("createConsumersForUberProducer from room", this._roomId, producerId, Boolean(uberProducer));

        if (!uberProducer) {
            logger.error(`[createConsumersForUberProducer] fail producer=${producerId} is not found`);
            return;
        }

        const { producerPeer, producer, router } = uberProducer;

        const peers = this._getJoinedPeers();
        console.log("peers", peers.length);
        const routerIds = [];
        for (let peer of peers) {
            if (!routerIds.includes(peer.routerId)) {
                routerIds.push(peer.routerId);
            }
        }

        for (const [routerId, destinationRouter] of this._mediasoupRouters) {
            if (this.isRouterHasUberProducer(producerId, routerId)) {
                continue;
            }

            if (routerIds.includes(routerId)) {
                await router.pipeToRouter({
                    producerId: producer.id,
                    router: destinationRouter,
                });

                this.markRouterUberProducer(producerId, routerId);
            }
        }

        for (let peer of peers) {
            const promise = this._createConsumer({
                consumerPeer: peer,
                consumerPriority: 255,
                producerPeer: producerPeer,
                producer,
                router,
            });

            consumerPromises.push(promise);
        }

        Promise.all(consumerPromises).then(() => {
            this._setConsumersState();
        });
=======
                const { consumerId } = request.data;
                const consumer = peer.getConsumer(consumerId);

                if (!consumer)
                    throw new Error(`pauseConsumer consumer with id "${consumerId}" not found`);

                await consumer.pause();

                cb();

                break;
            }

            case "resumeConsumer": {
                // Ensure the Peer is joined.
                if (!peer.joined)
                    throw new Error("Peer not yet joined");

                const { consumerId } = request.data;
                const consumer = peer.getConsumer(consumerId);

                if (!consumer)
                    throw new Error(`resumeConsumer consumer with id "${consumerId}" not found`);

                await consumer.resume();

                cb();

                break;
            }

            case "setConsumerPreferedLayers": {
                // Ensure the Peer is joined.
                if (!peer.joined)
                    throw new Error("Peer not yet joined");

                const { consumerId, spatialLayer, temporalLayer } = request.data;
                const consumer = peer.getConsumer(consumerId);

                if (!consumer)
                    throw new Error(`consumer with id "${consumerId}" not found`);

                await consumer.setPreferredLayers({ spatialLayer, temporalLayer });

                cb();

                break;
            }

            case "setConsumerPriority": {
                // Ensure the Peer is joined.
                if (!peer.joined)
                    throw new Error("Peer not yet joined");

                const { consumerId, priority } = request.data;
                const consumer = peer.getConsumer(consumerId);

                if (!consumer)
                    throw new Error(`consumer with id "${consumerId}" not found`);

                await consumer.setPriority(priority);

                cb();

                break;
            }

            case "requestConsumerKeyFrame": {
                // Ensure the Peer is joined.
                if (!peer.joined)
                    throw new Error("Peer not yet joined");

                const { consumerId } = request.data;
                const consumer = peer.getConsumer(consumerId);

                if (!consumer)
                    throw new Error(`requestConsumerKeyFrame consumer with id "${consumerId}" not found`);

                await consumer.requestKeyFrame();

                cb();

                break;
            }

            case "getTransportStats": {
                const { transportId } = request.data;
                const transport = peer.getTransport(transportId);

                if (!transport)
                    throw new Error(`transport with id "${transportId}" not found`);

                const stats = await transport.getStats();

                cb(null, stats);

                break;
            }

            case "getProducerStats": {
                const { producerId } = request.data;
                const producer = peer.getProducer(producerId);

                if (!producer)
                    throw new Error(`getProducerStats producer with id "${producerId}" not found`);

                const stats = await producer.getStats();

                cb(null, stats);

                break;
            }

            case "getConsumerStats": {
                const { consumerId } = request.data;
                const consumer = peer.getConsumer(consumerId);

                if (!consumer)
                    throw new Error(`getConsumerStats consumer with id "${consumerId}" not found`);

                const stats = await consumer.getStats();

                cb(null, stats);

                break;
            }

            case "startSpeaking": {
                const { peerId } = request.data;

                for (const peer of this._getJoinedPeers()) {
                    if (peer.id === peerId) continue;

                    this._notification(
                        peer.socket,
                        "startSpeaking",
                        {
                            peerId: peerId,
                        });
                }

                cb();

                break;
            }

            case "stopSpeaking": {
                const { peerId } = request.data;

                for (const peer of this._getJoinedPeers()) {
                    if (peer.id === peerId) continue;

                    this._notification(
                        peer.socket,
                        "stopSpeaking",
                        {
                            peerId: peerId,
                        });
                }

                cb();

                break;
            }

            case "clientBug": {
                let output = "";
                output += `\n\n\nCLIENT_BUG roomId=${this.id} peerId=${peer.id} name=${peer.displayName} routerId=${peer.routerId}`;

                const peers = this._getJoinedPeers();
                for (let peer of peers) {

                    const router = this._mediasoupRouters.get(peer.routerId);
                    const worker = router.workerLink;
                    output += `\n\n>>>Peer ${peer.id} worker=${worker.pid} \n`;

                    for (const [producerId, producer] of peer.producers.entries()) {
                        output += `\nProducer id=${producerId} kind=${producer.kind} paused=${producer.paused} closed=${producer.closed}`;
                        output += "\nScore: " + JSON.stringify(producer.score);
                        const stats = await producer.getStats();
                        output += "\nStats: " + JSON.stringify(stats);
                        output += "\n";
                    }

                    for (const [consumerId, consumer] of peer.consumers.entries()) {
                        output += `\nConsumer id=${consumerId} kind=${consumer.kind} paused=${consumer.paused} closed=${consumer.closed}`;
                        output += "\nScore: " + JSON.stringify(consumer.score);
                        const stats = await consumer.getStats();
                        output += "\nStats: " + JSON.stringify(stats);
                        output += "\n";
                    }

                    output += "\n>>>EndPeer " + peer.id + "\n\n";
                }

                output += "\n\n\n";

                console.log(output);

                cb(null, {
                    output,
                });


                break;
            }

            default: {
                logger.error("unknown request.method \"%s\"", request.method);

                cb(500, `unknown request.method "${request.method}"`);
            }
        }
    }

    markRouterUberProducer(producerId, routerId) {
        this._pipeUberProducerCache[producerId + "_" + routerId] = true;
    }

    isRouterHasUberProducer(producerId, routerId) {
        return Boolean(this._pipeUberProducerCache[producerId + "_" + routerId]);
    }

    async createConsumersForUberProducer(producerId) {
        const uberProducer = uberProducers.get(producerId);

        console.log("createConsumersForUberProducer from room", this._roomId, producerId, Boolean(uberProducer));

        if (!uberProducer) {
            logger.error(`[createConsumersForUberProducer] fail producer=${producerId} is not found`);
            return;
        }

        const { producerPeer, producer, router } = uberProducer;

        const peers = this._getJoinedPeers();
        console.log("peers", peers.length);
        const routerIds = [];
        for (let peer of peers) {
            if (!routerIds.includes(peer.routerId)) {
                routerIds.push(peer.routerId);
            }
        }

        for (const [routerId, destinationRouter] of this._mediasoupRouters) {
            if (this.isRouterHasUberProducer(producerId, routerId)) {
                continue;
            }

            if (routerIds.includes(routerId)) {
                await router.pipeToRouter({
                    producerId: producer.id,
                    router: destinationRouter,
                });

                this.markRouterUberProducer(producerId, routerId);
            }
        }

        for (let peer of peers) {
            this._createConsumer({
                consumerPeer: peer,
                consumerPriority: 255,
                producerPeer: producerPeer,
                producer,
                router,
            });
        }
>>>>>>> 455744a7
    }

    pipeToRouter(producerId, peer, repeat = 0) {
        const uberProducer = uberProducers.get(producerId);

        if (!uberProducer) return;

        const { producerPeer, producer, router, roomIds } = uberProducer;

        if (this.isRouterHasUberProducer(producerId, this._currentRouter.id)) {
            this._createConsumer(
                {
                    consumerPeer: peer,
                    producerPeer: producerPeer,
                    consumerPriority: 255,
                    router,
                    producer,
                }).catch(() => {
            });

            return;
        }

        console.log("not piped, pipe");

        let timer = setTimeout(() => {
            if (repeat > 0) {
                this.pipeToRouter(producerId, peer, repeat - 1);
            }
        }, 1000);

        router.pipeToRouter({
            producerId,
            router: this._currentRouter,
        }).then(() => {
            console.log("piped!!");

            clearTimeout(timer);

            this.markRouterUberProducer(producerId, this._currentRouter.id);

            this._createConsumer(
                {
                    consumerPeer: peer,
                    producerPeer: producerPeer,
                    consumerPriority: 255,
                    router,
                    producer,
                }).catch(() => {
            });
        }).catch((e) => {
            console.error("pipeTo Uber Router error", e);
        });

    }


    /**
     * Creates a mediasoup Consumer for the given mediasoup Producer.
     *
     * @async
     */
<<<<<<< HEAD
    async _createConsumer({ consumerPeer, producerPeer, producer, consumerPriority, router }) {
        console.log("_createConsumer", consumerPeer.id);
=======
    async _createConsumer({ consumerPeer, producerPeer, producer, consumerPriority, router, broadcast }) {
>>>>>>> 455744a7
        logger.debug(
            "_createConsumer() [consumerPeer:\"%s\", producerPeer:\"%s\", producer:\"%s\"]",
            consumerPeer.id,
            producerPeer.id,
            producer.id,
        );

        if (!router) {
            router = this._mediasoupRouters.get(producerPeer.routerId);
        }

        logger.debug("_createConsumer router:\"%s\"", router.id);

        // Optimization:
        // - Create the server-side Consumer. If video, do it paused.
        // - Tell its Peer about it and wait for its response.
        // - Upon receipt of the response, resume the server-side Consumer.
        // - If video, this will mean a single key frame requested by the
        //   server-side Consumer (when resuming it).

        // NOTE: Don't create the Consumer if the remote Peer cannot consume it.
        const routerCantConsume = !router.canConsume({
            producerId: producer.id,
            rtpCapabilities: consumerPeer.rtpCapabilities,
        });

        if (!consumerPeer.rtpCapabilities || routerCantConsume) {
            logger.error(`[_createConsumer] fail routerCantConsume=${routerCantConsume} noRtpCapabilities=${!consumerPeer.rtpCapabilities}`);
            return;
        }

        // Must take the Transport the remote Peer is using for consuming.
        const transport = consumerPeer.getConsumerTransport();

        // This should not happen.
        if (!transport) {
            logger.error("_createConsumer() | Transport for consuming not found");

            return;
        }

        // Create the Consumer in paused mode.
        let consumer;

        try {
            consumer = await transport.consume(
                {
                    producerId: producer.id,
                    rtpCapabilities: consumerPeer.rtpCapabilities,
                    paused: true,//producer.kind === 'video'
                });
<<<<<<< HEAD

            consumer.userId = producerPeer.id;

            this._registerConsumerOnWorker(router, consumer.id);

            let priority = 150;

            if (producer.kind === "audio") {
                priority = 200;
            }

            if (consumerPriority) {
                priority = consumerPriority;
            }

            await consumer.setPriority(priority);
        } catch (error) {
            logger.warn("_createConsumer() | [error:\"%o\"]", error);

            return;
        }

        // Store the Consumer into the consumerPeer data Object.
        consumerPeer.addConsumer(consumer.id, consumer);

        // Set Consumer events.
        consumer.on("transportclose", () => {
            logger.info("_createConsumer() | transportclose consumerId=\"%s\"", consumer.id);
            // Remove from its map.
            consumerPeer.removeConsumer(consumer.id);
            this._deleteConsumerFromWorker(router, consumer.id);
        });

        consumer.on("producerclose", () => {
            logger.info("_createConsumer() | producerclose consumerId=\"%s\"", consumer.id);
            // Remove from its map.
            consumerPeer.removeConsumer(consumer.id);
            this._deleteConsumerFromWorker(router, consumer.id);

            this._notification(consumerPeer.socket, "consumerClosed", { consumerId: consumer.id });
        });

        consumer.on("producerpause", () => {
            logger.info("_createConsumer() | producerpause consumerId=\"%s\"", consumer.id);
            this._notification(consumerPeer.socket, "consumerPaused", { consumerId: consumer.id });
        });

        consumer.on("producerresume", () => {
            logger.info("_createConsumer() | producerresume consumerId=\"%s\"", consumer.id);
            this._notification(consumerPeer.socket, "consumerResumed", { consumerId: consumer.id });
        });

        // consumer.on('score', (score) =>
        // {
        // 	this._notification(consumerPeer.socket, 'consumerScore', { consumerId: consumer.id, score });
        // });

        consumer.on("layerschange", (layers) => {
            logger.info("_createConsumer() | layerschange consumerId=\"%s\"", consumer.id);
            // 	this._notification(
            // 		consumerPeer.socket,
            // 		'consumerLayersChanged',
            // 		{
            // 			consumerId    : consumer.id,
            // 			spatialLayer  : layers ? layers.spatialLayer : null,
            // 			temporalLayer : layers ? layers.temporalLayer : null
            // 		}
            // 	);
        });

        // Send a request to the remote Peer with Consumer parameters.
        try {
            await this._request(
                consumerPeer.socket,
                "newConsumer",
                {
                    peerId: producerPeer.id,
                    kind: consumer.kind,
                    producerId: producer.id,
                    id: consumer.id,
                    rtpParameters: consumer.rtpParameters,
                    type: consumer.type,
                    appData: producer.appData,
                    producerPaused: consumer.producerPaused,
                },
            );

            // Now that we got the positive response from the remote Peer and, if
            // video, resume the Consumer to ask for an efficient key frame.
            // await consumer.resume();

            // this._notification(
            // 	consumerPeer.socket,
            // 	'consumerScore',
            // 	{
            // 		consumerId : consumer.id,
            // 		score      : consumer.score
            // 	}
            // );
        } catch (error) {
            logger.warn("_createConsumer() | [error:\"%o\"]", error);
        }
    }

    /**
     * Helper to get the list of joined peers.
     */
    _getJoinedPeers(excludePeer = undefined) {
        return Object.values(this._peers)
            .filter((peer) => peer.joined && peer !== excludePeer);
    }

    _timeoutCallback(callback) {
        let called = false;

        const interval = setTimeout(
            () => {
                if (called)
                    return;
                called = true;
                callback(new SocketTimeoutError("Request timed out"));
            },
            config.requestTimeout || 20000,
        );

        return (...args) => {
            if (called)
                return;
            called = true;
            clearTimeout(interval);

            callback(...args);
        };
    }

    _sendRequest(socket, method, data = {}) {
        return new Promise((resolve, reject) => {
            socket.emit(
                "request",
                { method, data },
                this._timeoutCallback((err, response) => {
                    if (err) {
                        reject(err);
                    } else {
                        resolve(response);
                    }
                }),
            );
        });
    }

    async _request(socket, method, data) {
        logger.debug("_request() [method:\"%s\", data:\"%o\"]", method, data);

        const {
            requestRetries = 3,
        } = config;

        for (let tries = 0; tries < requestRetries; tries++) {
            try {
                return await this._sendRequest(socket, method, data);
            } catch (error) {
                if (
                    error instanceof SocketTimeoutError &&
                    tries < requestRetries
                )
                    logger.warn("_request() | timeout, retrying [attempt:\"%s\"]", tries);
                else
                    throw error;
            }
        }
    }

    _notification(socket, method, data = {}, broadcast = false, includeSender = false) {
        if (broadcast) {
            socket.broadcast.to(this._roomId).emit(
                "notification", { method, data },
            );

            if (includeSender)
                socket.emit("notification", { method, data });
        } else {
            socket.emit("notification", { method, data });
        }
    }

    async _pipeProducersToNewRouter() {
        console.log("_pipeProducersToNewRouter");

        const peersToPipe =
            Object.values(this._peers)
                .filter((peer) => peer.routerId !== this._currentRouter.id);

        for (const peer of peersToPipe) {
            const srcRouter = this._mediasoupRouters.get(peer.routerId);

            for (const producerId of peer.producers.keys()) {
                await srcRouter.pipeToRouter({
                    producerId,
                    router: this._currentRouter,
                });
            }
        }

        for (let [producerId, uberProducer] of uberProducers) {
            const { producerPeer, producer, router, roomIds } = uberProducer;

            if (!roomIds.includes(this._roomId)) continue;

            if (this.isRouterHasUberProducer(producerId, this._currentRouter.id)) {
                continue;
            }

            console.log("pip uber producer to new router", router, this._currentRouter);

            await router.pipeToRouter({
                producerId,
                router: this._currentRouter,
            });

            this.markRouterUberProducer(producerId, this._currentRouter.id);
        }
    }

    async _getRouterId() {
        if (!this._currentRouter) {
            throw new Error(("_getRouterId Error - _currentRouter is not defined"));
        }

        const routerLoad = this._getRouterLoad(this._currentRouter);

        if (routerLoad >= MAX_CONSUMERS_PER_WORKER) {
            const currentRouterId = this._currentRouter.id;
            const newRouterId = this._getLeastLoadedRouter();

            if (currentRouterId !== newRouterId) {
                this._currentRouter = this._mediasoupRouters.get(newRouterId);
                await this._pipeProducersToNewRouter();
            }
        }

        return this._currentRouter.id;
    }

    // Returns an array of router ids we need to pipe to
    _getRoutersToPipeTo(originRouterId) {
        return Object.values(this._peers)
            .map((peer) => peer.routerId)
            .filter((routerId, index, self) =>
                routerId !== originRouterId && self.indexOf(routerId) === index,
            );
    }

    _getLeastLoadedRouter() {
        let load = Infinity;
        let id;

        for (const routerId of this._mediasoupRouters.keys()) {
            const router = this._mediasoupRouters.get(routerId);

            let currentLoad = this._getRouterLoad(router);

            if (currentLoad < load) {
                id = routerId;
                load = currentLoad;
            }
        }

        return id;
    }

    _registerConsumerOnWorker(router, consumerId) {
        const worker = router.workerLink;

        if (worker.realConsumers === undefined) {
            worker.realConsumers = [];
        }

        if (!worker.realConsumers.includes(consumerId)) {
            worker.realConsumers.push(consumerId);
        }
    }

    _deleteConsumerFromWorker(router, consumerId) {
        const worker = router.workerLink;

        if (worker.realConsumers === undefined) {
            worker.realConsumers = [];
        }

        let index = worker.realConsumers.indexOf(consumerId);
        if (index !== -1) {
            worker.realConsumers.splice(index, 1);
        }
    }

    _registerPeerOnWorker(router, peerId) {
        const worker = router.workerLink;

        if (!worker.realPeers.includes(peerId)) {
            worker.realPeers.push(peerId);
        }
    }

    _deletePeerFromWorker(router, peerId) {
        const worker = router.workerLink;

        let index = worker.realPeers.indexOf(peerId);
        if (index !== -1) {
            worker.realPeers.splice(index, 1);
        }
    }

    _getRouterLoad(router) {
        const worker = router.workerLink;

        const result = {
            consumers: 0,
            peers: 0,
        };

        if (worker.realConsumers && worker.realConsumers.length) {
            result.consumers = worker.realConsumers.length;
        }

        if (worker.realPeers && worker.realPeers.length) {
            result.peers = worker.realPeers.length;
        }

        let load = Math.max(result.consumers, result.peers * 50);

        return load;
    }

    setConsumersState(consumersState) {
        console.log("consumersState", consumersState);
        this.consumersState = consumersState;
        this._setConsumersState();
    }

    _setConsumersState() {
        const consumersState = utils.copyObject(this.consumersState);

        // console.log("_setConsumersState", consumersState);
        const peers = Object.values(this._peers);

        for (let peer of peers) {
            let needUpdateForPeer = false;
            // console.log("peer", peer.id, data);
            const data = consumersState[peer.id];

            let videoActivePeers = [];
            for (let consumer of peer.consumers.values()) {
                if (consumer.kind !== "video") continue;

                const consumerPeerId = consumer.userId;
                let active = Boolean(data[consumerPeerId][consumer.kind]);
                if (active) {
                    videoActivePeers.push({
                        peerId: consumerPeerId,
                        score: this._peerVolume[consumerPeerId] || 0,
                    });
                }
            }

            videoActivePeers.sort((a, b) => b.score - a.score);
            videoActivePeers = videoActivePeers.slice(0, 8).map(el => el.peerId);

            for (let consumer of peer.consumers.values()) {
                const consumerPeerId = consumer.userId;
                let active = Boolean(data[consumerPeerId][consumer.kind]);
                // console.log("consumer", consumerPeerId, consumer.kind, active);

                if (active && consumer.kind === "audio") {
                    const score = this._peerVolume[consumerPeerId];
                    console.log("peer score", score);

                    if (!score || score <= 0) {
                        active = false;
                        data[consumerPeerId][consumer.kind] = false;
                        console.log(`pause inactive ${consumerPeerId} for ${peer.id}`);
                    }
                }

                if (active && consumer.kind === "video") {
                    if (!videoActivePeers.includes(consumerPeerId)) {
                        active = false;
                        data[consumerPeerId][consumer.kind] = false;
                        console.log(`pause video in terms of lastN ${consumerPeerId} for ${peer.id}`);
                    }
                }

                if (active) {
                    if (consumer.paused) {
                        console.log(`resume ${consumerPeerId} for ${peer.id}`);
                        consumer.resume();
                        needUpdateForPeer = true;
                    }
                } else {
                    if (!consumer.paused) {
                        console.log(`pause ${consumerPeerId} for ${peer.id}`);
                        consumer.pause();
                        needUpdateForPeer = true;
                    }
                }
            }

            if (needUpdateForPeer) {
                this._notification(
                    peer.socket,
                    "updateConsumersState",
                    data,
                );
            }
        }
    }
=======

            this._registerConsumerOnWorker(router, consumer.id);

            let priority = 150;

            if (producer.kind === "audio") {
                priority = 200;
            }

            if (consumerPriority) {
                priority = consumerPriority;
            }

            await consumer.setPriority(priority);
        } catch (error) {
            logger.warn("_createConsumer() | [error:\"%o\"]", error);

            return;
        }

        // Store the Consumer into the consumerPeer data Object.
        consumerPeer.addConsumer(consumer.id, consumer);

        // Set Consumer events.
        consumer.on("transportclose", () => {
            logger.info("_createConsumer() | transportclose consumerId=\"%s\"", consumer.id);
            // Remove from its map.
            consumerPeer.removeConsumer(consumer.id);
            this._deleteConsumerFromWorker(router, consumer.id);
        });

        consumer.on("producerclose", () => {
            logger.info("_createConsumer() | producerclose consumerId=\"%s\"", consumer.id);
            // Remove from its map.
            consumerPeer.removeConsumer(consumer.id);
            this._deleteConsumerFromWorker(router, consumer.id);

            this._notification(consumerPeer.socket, "consumerClosed", { consumerId: consumer.id });
        });

        consumer.on("producerpause", () => {
            logger.info("_createConsumer() | producerpause consumerId=\"%s\"", consumer.id);
            this._notification(consumerPeer.socket, "consumerPaused", { consumerId: consumer.id });
        });

        consumer.on("producerresume", () => {
            logger.info("_createConsumer() | producerresume consumerId=\"%s\"", consumer.id);
            this._notification(consumerPeer.socket, "consumerResumed", { consumerId: consumer.id });
        });

        // consumer.on('score', (score) =>
        // {
        // 	this._notification(consumerPeer.socket, 'consumerScore', { consumerId: consumer.id, score });
        // });

        consumer.on("layerschange", (layers) => {
            logger.info("_createConsumer() | layerschange consumerId=\"%s\"", consumer.id);
            // 	this._notification(
            // 		consumerPeer.socket,
            // 		'consumerLayersChanged',
            // 		{
            // 			consumerId    : consumer.id,
            // 			spatialLayer  : layers ? layers.spatialLayer : null,
            // 			temporalLayer : layers ? layers.temporalLayer : null
            // 		}
            // 	);
        });

        // Send a request to the remote Peer with Consumer parameters.
        try {
            await this._request(
                consumerPeer.socket,
                "newConsumer",
                {
                    peerId: producerPeer.id,
                    kind: consumer.kind,
                    producerId: producer.id,
                    id: consumer.id,
                    rtpParameters: consumer.rtpParameters,
                    type: consumer.type,
                    appData: producer.appData,
                    producerPaused: consumer.producerPaused,
                },
            );

            // Now that we got the positive response from the remote Peer and, if
            // video, resume the Consumer to ask for an efficient key frame.
            if (broadcast) {
                await consumer.resume();
            }

            // this._notification(
            // 	consumerPeer.socket,
            // 	'consumerScore',
            // 	{
            // 		consumerId : consumer.id,
            // 		score      : consumer.score
            // 	}
            // );
        } catch (error) {
            logger.warn("_createConsumer() | [error:\"%o\"]", error);
        }
    }

    /**
     * Helper to get the list of joined peers.
     */
    _getJoinedPeers(excludePeer = undefined) {
        return Object.values(this._peers)
            .filter((peer) => peer.joined && peer !== excludePeer);
    }

    _timeoutCallback(callback) {
        let called = false;

        const interval = setTimeout(
            () => {
                if (called)
                    return;
                called = true;
                callback(new SocketTimeoutError("Request timed out"));
            },
            config.requestTimeout || 20000,
        );

        return (...args) => {
            if (called)
                return;
            called = true;
            clearTimeout(interval);

            callback(...args);
        };
    }

    _sendRequest(socket, method, data = {}) {
        return new Promise((resolve, reject) => {
            socket.emit(
                "request",
                { method, data },
                this._timeoutCallback((err, response) => {
                    if (err) {
                        reject(err);
                    } else {
                        resolve(response);
                    }
                }),
            );
        });
    }

    async _request(socket, method, data) {
        logger.debug("_request() [method:\"%s\", data:\"%o\"]", method, data);

        const {
            requestRetries = 3,
        } = config;

        for (let tries = 0; tries < requestRetries; tries++) {
            try {
                return await this._sendRequest(socket, method, data);
            } catch (error) {
                if (
                    error instanceof SocketTimeoutError &&
                    tries < requestRetries
                )
                    logger.warn("_request() | timeout, retrying [attempt:\"%s\"]", tries);
                else
                    throw error;
            }
        }
    }

    _notification(socket, method, data = {}, broadcast = false, includeSender = false) {
        if (broadcast) {
            socket.broadcast.to(this._roomId).emit(
                "notification", { method, data },
            );

            if (includeSender)
                socket.emit("notification", { method, data });
        } else {
            socket.emit("notification", { method, data });
        }
    }

    async _pipeProducersToNewRouter() {
        console.log("_pipeProducersToNewRouter");

        const peersToPipe =
            Object.values(this._peers)
                .filter((peer) => peer.routerId !== this._currentRouter.id);

        for (const peer of peersToPipe) {
            const srcRouter = this._mediasoupRouters.get(peer.routerId);

            for (const producerId of peer.producers.keys()) {
                await srcRouter.pipeToRouter({
                    producerId,
                    router: this._currentRouter,
                });
            }
        }

        for (let [producerId, uberProducer] of uberProducers) {
            const { producerPeer, producer, router, roomIds } = uberProducer;

            if (!roomIds.includes(this._roomId)) continue;

            if (this.isRouterHasUberProducer(producerId, this._currentRouter.id)) {
                continue;
            }

            console.log("pip uber producer to new router", router, this._currentRouter);

            await router.pipeToRouter({
                producerId,
                router: this._currentRouter,
            });

            this.markRouterUberProducer(producerId, this._currentRouter.id);
        }
    }

    async _getRouterId() {
        if (!this._currentRouter) {
            throw new Error(("_getRouterId Error - _currentRouter is not defined"));
        }

        const routerLoad = this._getRouterLoad(this._currentRouter);

        if (routerLoad >= MAX_CONSUMERS_PER_WORKER) {
            const currentRouterId = this._currentRouter.id;
            const newRouterId = this._getLeastLoadedRouter();

            if (currentRouterId !== newRouterId) {
                this._currentRouter = this._mediasoupRouters.get(newRouterId);
                await this._pipeProducersToNewRouter();
            }
        }

        return this._currentRouter.id;
    }

    // Returns an array of router ids we need to pipe to
    _getRoutersToPipeTo(originRouterId) {
        return Object.values(this._peers)
            .map((peer) => peer.routerId)
            .filter((routerId, index, self) =>
                routerId !== originRouterId && self.indexOf(routerId) === index,
            );
    }

    _getLeastLoadedRouter() {
        let load = Infinity;
        let id;

        for (const routerId of this._mediasoupRouters.keys()) {
            const router = this._mediasoupRouters.get(routerId);

            let currentLoad = this._getRouterLoad(router);

            if (currentLoad < load) {
                id = routerId;
                load = currentLoad;
            }
        }

        return id;
    }

    _registerConsumerOnWorker(router, consumerId) {
        const worker = router.workerLink;

        if (worker.realConsumers === undefined) {
            worker.realConsumers = [];
        }

        if (!worker.realConsumers.includes(consumerId)) {
            worker.realConsumers.push(consumerId);
        }
    }

    _deleteConsumerFromWorker(router, consumerId) {
        const worker = router.workerLink;

        if (worker.realConsumers === undefined) {
            worker.realConsumers = [];
        }

        let index = worker.realConsumers.indexOf(consumerId);
        if (index !== -1) {
            worker.realConsumers.splice(index, 1);
        }
    }

    _registerPeerOnWorker(router, peerId) {
        const worker = router.workerLink;

        if (!worker.realPeers.includes(peerId)) {
            worker.realPeers.push(peerId);
        }
    }

    _deletePeerFromWorker(router, peerId) {
        const worker = router.workerLink;

        let index = worker.realPeers.indexOf(peerId);
        if (index !== -1) {
            worker.realPeers.splice(index, 1);
        }
    }

    _getRouterLoad(router) {
        const worker = router.workerLink;

        const result = {
            consumers: 0,
            peers: 0,
        };

        if (worker.realConsumers && worker.realConsumers.length) {
            result.consumers = worker.realConsumers.length;
        }

        if (worker.realPeers && worker.realPeers.length) {
            result.peers = worker.realPeers.length;
        }

        let load = Math.max(result.consumers, result.peers * 50);

        return load;
    }
>>>>>>> 455744a7
}

module.exports = Room;<|MERGE_RESOLUTION|>--- conflicted
+++ resolved
@@ -6,18 +6,14 @@
 const { v4: uuidv4 } = require("uuid");
 const jwt = require("jsonwebtoken");
 const userRoles = require("../userRoles");
-<<<<<<< HEAD
+
 const utils = require("./utils");
-
-
-=======
 
 
 function sleep(ms) {
     return new Promise(r => setTimeout(r, ms));
 }
 
->>>>>>> 455744a7
 const permissions = require("../permissions"), {
     CHANGE_ROOM_LOCK,
     PROMOTE_PEER,
@@ -120,7 +116,7 @@
         this._lastN = [];
 
         this._peers = {};
-<<<<<<< HEAD
+
         this._peerVolume = {};
 
         this.consumersState = {};
@@ -130,8 +126,6 @@
         // this.onSilence = this.onSilence.bind(this);
         this.registerObserver = this.registerObserver.bind(this);
         this.decreaseVolumeScore = this.decreaseVolumeScore.bind(this);
-=======
->>>>>>> 455744a7
 
         // Map of broadcasters indexed by id. Each Object has:
         // - {String} id
@@ -156,7 +150,6 @@
 
         const newRouterId = this._getLeastLoadedRouter();
         this._currentRouter = this._mediasoupRouters.get(newRouterId);
-<<<<<<< HEAD
 
         this.registerObserver();
 
@@ -214,8 +207,6 @@
         if (needUpdate) {
             this._setConsumersState();
         }
-=======
->>>>>>> 455744a7
     }
 
     async getRouterRtpCapabilities() {
@@ -249,8 +240,6 @@
         if (this._broadcasters.has(id))
             throw new Error(`broadcaster with id "${id}" already exists`);
 
-<<<<<<< HEAD
-=======
         let existBroadcasterWithSameDeviceName = null;
 
         for (let el of this._broadcasters.values()) {
@@ -265,7 +254,6 @@
             await this.deleteBroadcaster({ broadcasterId: existBroadcasterWithSameDeviceName.id });
         }
 
->>>>>>> 455744a7
         const broadcaster =
             {
                 id,
@@ -465,28 +453,6 @@
         const producer =
             await transport.produce({ kind, rtpParameters });
 
-<<<<<<< HEAD
-        // Store it.
-        broadcaster.data.producers.set(producer.id, producer);
-
-        // Set Producer events.
-        // producer.on('score', (score) =>
-        // {
-        // 	logger.debug(
-        // 		'broadcaster producer "score" event [producerId:%s, score:%o]',
-        // 		producer.id, score);
-        // });
-
-        producer.on("videoorientationchange", (videoOrientation) => {
-            logger.debug(
-                "broadcaster producer \"videoorientationchange\" event [producerId:%s, videoOrientation:%o]",
-                producer.id, videoOrientation);
-        });
-
-        // Optimization: Create a server-side Consumer for each Peer.
-        for (const peer of this._getJoinedPeers()) {
-            console.log(broadcaster.id, "create consumer for ", peer);
-=======
         broadcaster.data.producers.set(producer.id, producer);
 
         const router = this._mediasoupRouters.get(broadcaster.routerId);
@@ -502,18 +468,13 @@
 
         for (const peer of this._getJoinedPeers()) {
             console.log("create consumer for broadcaster", broadcaster.id);
->>>>>>> 455744a7
 
             this._createConsumer(
                 {
                     consumerPeer: peer,
                     producerPeer: broadcaster,
-<<<<<<< HEAD
-                    consumerPriority: 100,
-=======
                     consumerPriority: 255,
                     broadcast: true,
->>>>>>> 455744a7
                     producer,
                 }).catch(() => {
             });
@@ -534,13 +495,10 @@
         if (this._selfDestructTimeout)
             clearTimeout(this._selfDestructTimeout);
 
-<<<<<<< HEAD
         if (this._decreaseVolumeScoreTimer) {
             clearInterval(this._decreaseVolumeScoreTimer);
         }
 
-=======
->>>>>>> 455744a7
         this._selfDestructTimeout = null;
 
         // Close the peers.
@@ -564,11 +522,8 @@
 
         this._pipeUberProducerCache = null;
 
-<<<<<<< HEAD
         this._audioLevelObserver = null;
 
-=======
->>>>>>> 455744a7
         // Emit 'close' event.
         this.emit("close");
     }
@@ -703,11 +658,8 @@
 
         delete this._peers[peer.id];
 
-<<<<<<< HEAD
         delete this._peerVolume[peer.id];
 
-=======
->>>>>>> 455744a7
         this._deletePeerFromWorker(this._mediasoupRouters.get(peer.routerId), peer.id);
 
         // If this is the last Peer in the room and
@@ -762,48 +714,29 @@
                 // Mark the new Peer as joined.
                 peer.joined = true;
 
-<<<<<<< HEAD
                 const consumersPromises = [];
 
                 for (const joinedPeer of joinedPeers) {
                     // Create Consumers for existing Producers.
                     for (const producer of joinedPeer.producers.values()) {
                         const promise = this._createConsumer(
-=======
-                for (const joinedPeer of joinedPeers) {
-                    // Create Consumers for existing Producers.
-                    for (const producer of joinedPeer.producers.values()) {
-                        this._createConsumer(
->>>>>>> 455744a7
+
                             {
                                 consumerPeer: peer,
                                 producerPeer: joinedPeer,
                                 producer,
                             });
-<<<<<<< HEAD
 
                         consumersPromises.push(promise);
-=======
->>>>>>> 455744a7
+
                     }
                 }
 
                 for (const broadcaster of this._broadcasters.values()) {
                     for (const producer of broadcaster.data.producers.values()) {
                         // console.log("add producer", producer.id, producer)
-<<<<<<< HEAD
+
                         const promise = this._createConsumer(
-                            {
-                                consumerPeer: peer,
-                                producerPeer: broadcaster,
-                                consumerPriority: 100,
-                                producer,
-                            }).catch(() => {
-                        });
-
-                        consumersPromises.push(promise);
-=======
-                        this._createConsumer(
                             {
                                 consumerPeer: peer,
                                 producerPeer: broadcaster,
@@ -812,7 +745,9 @@
                                 producer,
                             }).catch(() => {
                         });
->>>>>>> 455744a7
+
+                        consumersPromises.push(promise);
+
                     }
                 }
 
@@ -846,13 +781,10 @@
                     "peer joined [peer: \"%s\", displayName: \"%s\", picture: \"%s\"]",
                     peer.id, displayName, picture);
 
-<<<<<<< HEAD
                 Promise.all(consumersPromises).then(() => {
                     this._setConsumersState();
                 });
 
-=======
->>>>>>> 455744a7
                 break;
             }
 
@@ -943,9 +875,6 @@
                 if (isUberProducer) {
                     roomIds = roomIds.filter(roomId => roomId !== this._roomId);
                 }
-<<<<<<< HEAD
-
-=======
 
                 // Ensure the Peer is joined.
                 if (!peer.joined)
@@ -992,93 +921,6 @@
 
                 cb(null, { id: producer.id });
 
-                // Optimization: Create a server-side Consumer for each Peer.
-                for (const otherPeer of this._getJoinedPeers(peer)) {
-                    this._createConsumer({
-                        consumerPeer: otherPeer,
-                        producerPeer: peer,
-                        producer,
-                    });
-                }
-
-                // UBER
-                if (isUberProducer && roomIds.length) {
-                    console.log("set up uber producer", roomIds);
-
-                    const router = this._mediasoupRouters.get(peer.routerId);
-
-                    uberProducers.set(producer.id, {
-                        producerPeer: peer,
-                        producer,
-                        router,
-                        roomIds,
-                    });
-
-                    for (let roomId of roomIds) {
-                        const room = roomsMap.get(roomId);
-
-                        console.log("room", roomId, Boolean(room));
-
-                        if (!room) {
-                            logger.error(`[uber producer] room=${roomId} is not found`);
-                            continue;
-                        }
-
-                        await room.createConsumersForUberProducer(producer.id);
-                    }
-                }
-
-                break;
-            }
-
-            case "closeProducer": {
->>>>>>> 455744a7
-                // Ensure the Peer is joined.
-                if (!peer.joined)
-                    throw new Error("Peer not yet joined");
-
-<<<<<<< HEAD
-                const { transportId, kind, rtpParameters } = request.data;
-                const transport = peer.getTransport(transportId);
-
-                if (!transport)
-                    throw new Error(`transport with id "${transportId}" not found`);
-
-                // Add peerId into appData to later get the associated Peer during
-                // the 'loudest' event of the audioLevelObserver.
-                appData = { ...appData, peerId: peer.id };
-
-                const producer =
-                    await transport.produce({ kind, rtpParameters, appData });
-
-                const pipeRouters = this._getRoutersToPipeTo(peer.routerId);
-
-                for (const [routerId, destinationRouter] of this._mediasoupRouters) {
-                    if (pipeRouters.includes(routerId)) {
-                        await router.pipeToRouter({
-                            producerId: producer.id,
-                            router: destinationRouter,
-                        });
-                    }
-                }
-
-                // Store the Producer into the Peer data Object.
-                peer.addProducer(producer.id, producer);
-
-                // Set Producer events.
-                // producer.on('score', (score) =>
-                // {
-                // 	this._notification(peer.socket, 'producerScore', { producerId: producer.id, score });
-                // });
-
-                producer.on("videoorientationchange", (videoOrientation) => {
-                    logger.debug(
-                        "producer \"videoorientationchange\" event [producerId:\"%s\", videoOrientation:\"%o\"]",
-                        producer.id, videoOrientation);
-                });
-
-                cb(null, { id: producer.id });
-
                 if (kind === "audio") {
                     this.audioLevelObserver.addProducer({ producerId: producer.id })
                         .catch(() => {
@@ -1158,70 +1000,11 @@
             }
 
             case "pauseProducer": {
-=======
-                const { producerId } = request.data;
-                const producer = peer.getProducer(producerId);
-
-                if (!producer)
-                    throw new Error(`closeProducer producer with id "${producerId}" not found`);
-
-                producer.close();
-
-                if (uberProducers.get(producer.id)) {
-                    uberProducers.delete(producer.id);
-                }
-
-                // Remove from its map.
-                peer.removeProducer(producer.id);
-
-                cb();
-
-                break;
-            }
-
-            case "pauseProducer": {
+
                 // Ensure the Peer is joined.
                 if (!peer.joined)
                     throw new Error("Peer not yet joined");
 
-                const { producerId } = request.data;
-                const producer = peer.getProducer(producerId);
-
-                if (!producer)
-                    throw new Error(`pauseProducer producer with id "${producerId}" not found`);
-
-                await producer.pause();
-
-                cb();
-
-                break;
-            }
-
-            case "resumeProducer": {
-                // Ensure the Peer is joined.
-                if (!peer.joined)
-                    throw new Error("Peer not yet joined");
-
-                const { producerId } = request.data;
-                const producer = peer.getProducer(producerId);
-
-                if (!producer)
-                    throw new Error(`resumeProducer producer with id "${producerId}" not found`);
-
-                await producer.resume();
-
-                cb();
-
-                break;
-            }
-
-            case "pauseConsumer": {
->>>>>>> 455744a7
-                // Ensure the Peer is joined.
-                if (!peer.joined)
-                    throw new Error("Peer not yet joined");
-
-<<<<<<< HEAD
                 const { producerId } = request.data;
                 const producer = peer.getProducer(producerId);
 
@@ -1534,276 +1317,6 @@
         Promise.all(consumerPromises).then(() => {
             this._setConsumersState();
         });
-=======
-                const { consumerId } = request.data;
-                const consumer = peer.getConsumer(consumerId);
-
-                if (!consumer)
-                    throw new Error(`pauseConsumer consumer with id "${consumerId}" not found`);
-
-                await consumer.pause();
-
-                cb();
-
-                break;
-            }
-
-            case "resumeConsumer": {
-                // Ensure the Peer is joined.
-                if (!peer.joined)
-                    throw new Error("Peer not yet joined");
-
-                const { consumerId } = request.data;
-                const consumer = peer.getConsumer(consumerId);
-
-                if (!consumer)
-                    throw new Error(`resumeConsumer consumer with id "${consumerId}" not found`);
-
-                await consumer.resume();
-
-                cb();
-
-                break;
-            }
-
-            case "setConsumerPreferedLayers": {
-                // Ensure the Peer is joined.
-                if (!peer.joined)
-                    throw new Error("Peer not yet joined");
-
-                const { consumerId, spatialLayer, temporalLayer } = request.data;
-                const consumer = peer.getConsumer(consumerId);
-
-                if (!consumer)
-                    throw new Error(`consumer with id "${consumerId}" not found`);
-
-                await consumer.setPreferredLayers({ spatialLayer, temporalLayer });
-
-                cb();
-
-                break;
-            }
-
-            case "setConsumerPriority": {
-                // Ensure the Peer is joined.
-                if (!peer.joined)
-                    throw new Error("Peer not yet joined");
-
-                const { consumerId, priority } = request.data;
-                const consumer = peer.getConsumer(consumerId);
-
-                if (!consumer)
-                    throw new Error(`consumer with id "${consumerId}" not found`);
-
-                await consumer.setPriority(priority);
-
-                cb();
-
-                break;
-            }
-
-            case "requestConsumerKeyFrame": {
-                // Ensure the Peer is joined.
-                if (!peer.joined)
-                    throw new Error("Peer not yet joined");
-
-                const { consumerId } = request.data;
-                const consumer = peer.getConsumer(consumerId);
-
-                if (!consumer)
-                    throw new Error(`requestConsumerKeyFrame consumer with id "${consumerId}" not found`);
-
-                await consumer.requestKeyFrame();
-
-                cb();
-
-                break;
-            }
-
-            case "getTransportStats": {
-                const { transportId } = request.data;
-                const transport = peer.getTransport(transportId);
-
-                if (!transport)
-                    throw new Error(`transport with id "${transportId}" not found`);
-
-                const stats = await transport.getStats();
-
-                cb(null, stats);
-
-                break;
-            }
-
-            case "getProducerStats": {
-                const { producerId } = request.data;
-                const producer = peer.getProducer(producerId);
-
-                if (!producer)
-                    throw new Error(`getProducerStats producer with id "${producerId}" not found`);
-
-                const stats = await producer.getStats();
-
-                cb(null, stats);
-
-                break;
-            }
-
-            case "getConsumerStats": {
-                const { consumerId } = request.data;
-                const consumer = peer.getConsumer(consumerId);
-
-                if (!consumer)
-                    throw new Error(`getConsumerStats consumer with id "${consumerId}" not found`);
-
-                const stats = await consumer.getStats();
-
-                cb(null, stats);
-
-                break;
-            }
-
-            case "startSpeaking": {
-                const { peerId } = request.data;
-
-                for (const peer of this._getJoinedPeers()) {
-                    if (peer.id === peerId) continue;
-
-                    this._notification(
-                        peer.socket,
-                        "startSpeaking",
-                        {
-                            peerId: peerId,
-                        });
-                }
-
-                cb();
-
-                break;
-            }
-
-            case "stopSpeaking": {
-                const { peerId } = request.data;
-
-                for (const peer of this._getJoinedPeers()) {
-                    if (peer.id === peerId) continue;
-
-                    this._notification(
-                        peer.socket,
-                        "stopSpeaking",
-                        {
-                            peerId: peerId,
-                        });
-                }
-
-                cb();
-
-                break;
-            }
-
-            case "clientBug": {
-                let output = "";
-                output += `\n\n\nCLIENT_BUG roomId=${this.id} peerId=${peer.id} name=${peer.displayName} routerId=${peer.routerId}`;
-
-                const peers = this._getJoinedPeers();
-                for (let peer of peers) {
-
-                    const router = this._mediasoupRouters.get(peer.routerId);
-                    const worker = router.workerLink;
-                    output += `\n\n>>>Peer ${peer.id} worker=${worker.pid} \n`;
-
-                    for (const [producerId, producer] of peer.producers.entries()) {
-                        output += `\nProducer id=${producerId} kind=${producer.kind} paused=${producer.paused} closed=${producer.closed}`;
-                        output += "\nScore: " + JSON.stringify(producer.score);
-                        const stats = await producer.getStats();
-                        output += "\nStats: " + JSON.stringify(stats);
-                        output += "\n";
-                    }
-
-                    for (const [consumerId, consumer] of peer.consumers.entries()) {
-                        output += `\nConsumer id=${consumerId} kind=${consumer.kind} paused=${consumer.paused} closed=${consumer.closed}`;
-                        output += "\nScore: " + JSON.stringify(consumer.score);
-                        const stats = await consumer.getStats();
-                        output += "\nStats: " + JSON.stringify(stats);
-                        output += "\n";
-                    }
-
-                    output += "\n>>>EndPeer " + peer.id + "\n\n";
-                }
-
-                output += "\n\n\n";
-
-                console.log(output);
-
-                cb(null, {
-                    output,
-                });
-
-
-                break;
-            }
-
-            default: {
-                logger.error("unknown request.method \"%s\"", request.method);
-
-                cb(500, `unknown request.method "${request.method}"`);
-            }
-        }
-    }
-
-    markRouterUberProducer(producerId, routerId) {
-        this._pipeUberProducerCache[producerId + "_" + routerId] = true;
-    }
-
-    isRouterHasUberProducer(producerId, routerId) {
-        return Boolean(this._pipeUberProducerCache[producerId + "_" + routerId]);
-    }
-
-    async createConsumersForUberProducer(producerId) {
-        const uberProducer = uberProducers.get(producerId);
-
-        console.log("createConsumersForUberProducer from room", this._roomId, producerId, Boolean(uberProducer));
-
-        if (!uberProducer) {
-            logger.error(`[createConsumersForUberProducer] fail producer=${producerId} is not found`);
-            return;
-        }
-
-        const { producerPeer, producer, router } = uberProducer;
-
-        const peers = this._getJoinedPeers();
-        console.log("peers", peers.length);
-        const routerIds = [];
-        for (let peer of peers) {
-            if (!routerIds.includes(peer.routerId)) {
-                routerIds.push(peer.routerId);
-            }
-        }
-
-        for (const [routerId, destinationRouter] of this._mediasoupRouters) {
-            if (this.isRouterHasUberProducer(producerId, routerId)) {
-                continue;
-            }
-
-            if (routerIds.includes(routerId)) {
-                await router.pipeToRouter({
-                    producerId: producer.id,
-                    router: destinationRouter,
-                });
-
-                this.markRouterUberProducer(producerId, routerId);
-            }
-        }
-
-        for (let peer of peers) {
-            this._createConsumer({
-                consumerPeer: peer,
-                consumerPriority: 255,
-                producerPeer: producerPeer,
-                producer,
-                router,
-            });
-        }
->>>>>>> 455744a7
     }
 
     pipeToRouter(producerId, peer, repeat = 0) {
@@ -1866,12 +1379,8 @@
      *
      * @async
      */
-<<<<<<< HEAD
-    async _createConsumer({ consumerPeer, producerPeer, producer, consumerPriority, router }) {
-        console.log("_createConsumer", consumerPeer.id);
-=======
+
     async _createConsumer({ consumerPeer, producerPeer, producer, consumerPriority, router, broadcast }) {
->>>>>>> 455744a7
         logger.debug(
             "_createConsumer() [consumerPeer:\"%s\", producerPeer:\"%s\", producer:\"%s\"]",
             consumerPeer.id,
@@ -1923,7 +1432,6 @@
                     rtpCapabilities: consumerPeer.rtpCapabilities,
                     paused: true,//producer.kind === 'video'
                 });
-<<<<<<< HEAD
 
             consumer.userId = producerPeer.id;
 
@@ -2014,6 +1522,9 @@
             // Now that we got the positive response from the remote Peer and, if
             // video, resume the Consumer to ask for an efficient key frame.
             // await consumer.resume();
+            if (broadcast) {
+                await consumer.resume();
+            }
 
             // this._notification(
             // 	consumerPeer.socket,
@@ -2340,341 +1851,7 @@
             }
         }
     }
-=======
-
-            this._registerConsumerOnWorker(router, consumer.id);
-
-            let priority = 150;
-
-            if (producer.kind === "audio") {
-                priority = 200;
-            }
-
-            if (consumerPriority) {
-                priority = consumerPriority;
-            }
-
-            await consumer.setPriority(priority);
-        } catch (error) {
-            logger.warn("_createConsumer() | [error:\"%o\"]", error);
-
-            return;
-        }
-
-        // Store the Consumer into the consumerPeer data Object.
-        consumerPeer.addConsumer(consumer.id, consumer);
-
-        // Set Consumer events.
-        consumer.on("transportclose", () => {
-            logger.info("_createConsumer() | transportclose consumerId=\"%s\"", consumer.id);
-            // Remove from its map.
-            consumerPeer.removeConsumer(consumer.id);
-            this._deleteConsumerFromWorker(router, consumer.id);
-        });
-
-        consumer.on("producerclose", () => {
-            logger.info("_createConsumer() | producerclose consumerId=\"%s\"", consumer.id);
-            // Remove from its map.
-            consumerPeer.removeConsumer(consumer.id);
-            this._deleteConsumerFromWorker(router, consumer.id);
-
-            this._notification(consumerPeer.socket, "consumerClosed", { consumerId: consumer.id });
-        });
-
-        consumer.on("producerpause", () => {
-            logger.info("_createConsumer() | producerpause consumerId=\"%s\"", consumer.id);
-            this._notification(consumerPeer.socket, "consumerPaused", { consumerId: consumer.id });
-        });
-
-        consumer.on("producerresume", () => {
-            logger.info("_createConsumer() | producerresume consumerId=\"%s\"", consumer.id);
-            this._notification(consumerPeer.socket, "consumerResumed", { consumerId: consumer.id });
-        });
-
-        // consumer.on('score', (score) =>
-        // {
-        // 	this._notification(consumerPeer.socket, 'consumerScore', { consumerId: consumer.id, score });
-        // });
-
-        consumer.on("layerschange", (layers) => {
-            logger.info("_createConsumer() | layerschange consumerId=\"%s\"", consumer.id);
-            // 	this._notification(
-            // 		consumerPeer.socket,
-            // 		'consumerLayersChanged',
-            // 		{
-            // 			consumerId    : consumer.id,
-            // 			spatialLayer  : layers ? layers.spatialLayer : null,
-            // 			temporalLayer : layers ? layers.temporalLayer : null
-            // 		}
-            // 	);
-        });
-
-        // Send a request to the remote Peer with Consumer parameters.
-        try {
-            await this._request(
-                consumerPeer.socket,
-                "newConsumer",
-                {
-                    peerId: producerPeer.id,
-                    kind: consumer.kind,
-                    producerId: producer.id,
-                    id: consumer.id,
-                    rtpParameters: consumer.rtpParameters,
-                    type: consumer.type,
-                    appData: producer.appData,
-                    producerPaused: consumer.producerPaused,
-                },
-            );
-
-            // Now that we got the positive response from the remote Peer and, if
-            // video, resume the Consumer to ask for an efficient key frame.
-            if (broadcast) {
-                await consumer.resume();
-            }
-
-            // this._notification(
-            // 	consumerPeer.socket,
-            // 	'consumerScore',
-            // 	{
-            // 		consumerId : consumer.id,
-            // 		score      : consumer.score
-            // 	}
-            // );
-        } catch (error) {
-            logger.warn("_createConsumer() | [error:\"%o\"]", error);
-        }
-    }
-
-    /**
-     * Helper to get the list of joined peers.
-     */
-    _getJoinedPeers(excludePeer = undefined) {
-        return Object.values(this._peers)
-            .filter((peer) => peer.joined && peer !== excludePeer);
-    }
-
-    _timeoutCallback(callback) {
-        let called = false;
-
-        const interval = setTimeout(
-            () => {
-                if (called)
-                    return;
-                called = true;
-                callback(new SocketTimeoutError("Request timed out"));
-            },
-            config.requestTimeout || 20000,
-        );
-
-        return (...args) => {
-            if (called)
-                return;
-            called = true;
-            clearTimeout(interval);
-
-            callback(...args);
-        };
-    }
-
-    _sendRequest(socket, method, data = {}) {
-        return new Promise((resolve, reject) => {
-            socket.emit(
-                "request",
-                { method, data },
-                this._timeoutCallback((err, response) => {
-                    if (err) {
-                        reject(err);
-                    } else {
-                        resolve(response);
-                    }
-                }),
-            );
-        });
-    }
-
-    async _request(socket, method, data) {
-        logger.debug("_request() [method:\"%s\", data:\"%o\"]", method, data);
-
-        const {
-            requestRetries = 3,
-        } = config;
-
-        for (let tries = 0; tries < requestRetries; tries++) {
-            try {
-                return await this._sendRequest(socket, method, data);
-            } catch (error) {
-                if (
-                    error instanceof SocketTimeoutError &&
-                    tries < requestRetries
-                )
-                    logger.warn("_request() | timeout, retrying [attempt:\"%s\"]", tries);
-                else
-                    throw error;
-            }
-        }
-    }
-
-    _notification(socket, method, data = {}, broadcast = false, includeSender = false) {
-        if (broadcast) {
-            socket.broadcast.to(this._roomId).emit(
-                "notification", { method, data },
-            );
-
-            if (includeSender)
-                socket.emit("notification", { method, data });
-        } else {
-            socket.emit("notification", { method, data });
-        }
-    }
-
-    async _pipeProducersToNewRouter() {
-        console.log("_pipeProducersToNewRouter");
-
-        const peersToPipe =
-            Object.values(this._peers)
-                .filter((peer) => peer.routerId !== this._currentRouter.id);
-
-        for (const peer of peersToPipe) {
-            const srcRouter = this._mediasoupRouters.get(peer.routerId);
-
-            for (const producerId of peer.producers.keys()) {
-                await srcRouter.pipeToRouter({
-                    producerId,
-                    router: this._currentRouter,
-                });
-            }
-        }
-
-        for (let [producerId, uberProducer] of uberProducers) {
-            const { producerPeer, producer, router, roomIds } = uberProducer;
-
-            if (!roomIds.includes(this._roomId)) continue;
-
-            if (this.isRouterHasUberProducer(producerId, this._currentRouter.id)) {
-                continue;
-            }
-
-            console.log("pip uber producer to new router", router, this._currentRouter);
-
-            await router.pipeToRouter({
-                producerId,
-                router: this._currentRouter,
-            });
-
-            this.markRouterUberProducer(producerId, this._currentRouter.id);
-        }
-    }
-
-    async _getRouterId() {
-        if (!this._currentRouter) {
-            throw new Error(("_getRouterId Error - _currentRouter is not defined"));
-        }
-
-        const routerLoad = this._getRouterLoad(this._currentRouter);
-
-        if (routerLoad >= MAX_CONSUMERS_PER_WORKER) {
-            const currentRouterId = this._currentRouter.id;
-            const newRouterId = this._getLeastLoadedRouter();
-
-            if (currentRouterId !== newRouterId) {
-                this._currentRouter = this._mediasoupRouters.get(newRouterId);
-                await this._pipeProducersToNewRouter();
-            }
-        }
-
-        return this._currentRouter.id;
-    }
-
-    // Returns an array of router ids we need to pipe to
-    _getRoutersToPipeTo(originRouterId) {
-        return Object.values(this._peers)
-            .map((peer) => peer.routerId)
-            .filter((routerId, index, self) =>
-                routerId !== originRouterId && self.indexOf(routerId) === index,
-            );
-    }
-
-    _getLeastLoadedRouter() {
-        let load = Infinity;
-        let id;
-
-        for (const routerId of this._mediasoupRouters.keys()) {
-            const router = this._mediasoupRouters.get(routerId);
-
-            let currentLoad = this._getRouterLoad(router);
-
-            if (currentLoad < load) {
-                id = routerId;
-                load = currentLoad;
-            }
-        }
-
-        return id;
-    }
-
-    _registerConsumerOnWorker(router, consumerId) {
-        const worker = router.workerLink;
-
-        if (worker.realConsumers === undefined) {
-            worker.realConsumers = [];
-        }
-
-        if (!worker.realConsumers.includes(consumerId)) {
-            worker.realConsumers.push(consumerId);
-        }
-    }
-
-    _deleteConsumerFromWorker(router, consumerId) {
-        const worker = router.workerLink;
-
-        if (worker.realConsumers === undefined) {
-            worker.realConsumers = [];
-        }
-
-        let index = worker.realConsumers.indexOf(consumerId);
-        if (index !== -1) {
-            worker.realConsumers.splice(index, 1);
-        }
-    }
-
-    _registerPeerOnWorker(router, peerId) {
-        const worker = router.workerLink;
-
-        if (!worker.realPeers.includes(peerId)) {
-            worker.realPeers.push(peerId);
-        }
-    }
-
-    _deletePeerFromWorker(router, peerId) {
-        const worker = router.workerLink;
-
-        let index = worker.realPeers.indexOf(peerId);
-        if (index !== -1) {
-            worker.realPeers.splice(index, 1);
-        }
-    }
-
-    _getRouterLoad(router) {
-        const worker = router.workerLink;
-
-        const result = {
-            consumers: 0,
-            peers: 0,
-        };
-
-        if (worker.realConsumers && worker.realConsumers.length) {
-            result.consumers = worker.realConsumers.length;
-        }
-
-        if (worker.realPeers && worker.realPeers.length) {
-            result.peers = worker.realPeers.length;
-        }
-
-        let load = Math.max(result.consumers, result.peers * 50);
-
-        return load;
-    }
->>>>>>> 455744a7
+
 }
 
 module.exports = Room;