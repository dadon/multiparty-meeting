--- conflicted
+++ resolved
@@ -142,7 +142,6 @@
 
 		this._peers = {};
 
-<<<<<<< HEAD
 		// Map of broadcasters indexed by id. Each Object has:
 		// - {String} id
 		// - {Object} data
@@ -157,9 +156,6 @@
 		// @type {Map<String, Object>}
 		this._broadcasters = new Map();
 
-		// mediasoup Router instance.
-		this._mediasoupRouter = mediasoupRouter;
-=======
 		this._selfDestructTimeout = null;
 
 		// Array of mediasoup Router instances.
@@ -169,7 +165,6 @@
 		this._routerIterator = this._mediasoupRouters.values();
 
 		this._currentRouter = this._routerIterator.next().value;
->>>>>>> 511a7de2
 
 		// mediasoup AudioLevelObserver.
 		this._audioLevelObserver = audioLevelObserver;
@@ -181,8 +176,10 @@
 		this._handleAudioLevelObserver();
 	}
 
-	getRouterRtpCapabilities() {
-		return this._mediasoupRouter.rtpCapabilities;
+	async getRouterRtpCapabilities() {
+		const routerId = await this._getRouterId();
+		const router = this._mediasoupRouters.get(routerId);
+		return router.rtpCapabilities;
 	}
 
 	/**
@@ -208,6 +205,7 @@
 
 		if (this._broadcasters.has(id))
 			throw new Error(`broadcaster with id "${id}" already exists`);
+
 
 		const broadcaster =
 			{
@@ -230,6 +228,12 @@
 					}
 			};
 
+		if (!broadcaster.routerId) {
+			broadcaster.routerId = await this._getRouterId();
+		}
+
+		const router = this._mediasoupRouters.get(broadcaster.routerId);
+
 		// Store the Broadcaster into the map.
 		this._broadcasters.set(broadcaster.id, broadcaster);
 
@@ -268,7 +272,7 @@
 				{
 					// Ignore Producers that the Broadcaster cannot consume.
 					if (
-						!this._mediasoupRouter.canConsume(
+						!router.canConsume(
 							{
 								producerId : producer.id,
 								rtpCapabilities
@@ -351,6 +355,12 @@
 		if (!broadcaster)
 			throw new Error(`broadcaster with id "${broadcasterId}" does not exist`);
 
+		if (!broadcaster.routerId) {
+			broadcaster.routerId = await this._getRouterId();
+		}
+
+		const router = this._mediasoupRouters.get(broadcaster.routerId);
+
 		switch (type)
 		{
 			case 'plain':
@@ -362,7 +372,7 @@
 						comedia : comedia
 					};
 
-				const transport = await this._mediasoupRouter.createPlainTransport(
+				const transport = await router.createPlainTransport(
 					plainTransportOptions);
 
 				// Store it.
