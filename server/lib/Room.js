const EventEmitter = require('events').EventEmitter;
const axios = require('axios');
const Logger = require('./Logger');
const Lobby = require('./Lobby');
const { v4: uuidv4 } = require('uuid');
const jwt = require('jsonwebtoken');
const userRoles = require('../userRoles');
const config = require('../config/config');

const logger = new Logger('Room');

class Room extends EventEmitter
{
	/**
	 * Factory function that creates and returns Room instance.
	 *
	 * @async
	 *
	 * @param {mediasoup.Worker} mediasoupWorker - The mediasoup Worker in which a new
	 *   mediasoup Router must be created.
	 * @param {String} roomId - Id of the Room instance.
	 */
	static async create({ mediasoupWorker, roomId })
	{
		logger.info('create() [roomId:"%s"]', roomId);

		// Router media codecs.
		const mediaCodecs = config.mediasoup.router.mediaCodecs;

		// Create a mediasoup Router.
		const mediasoupRouter = await mediasoupWorker.createRouter({ mediaCodecs });

		// Create a mediasoup AudioLevelObserver.
		const audioLevelObserver = await mediasoupRouter.createAudioLevelObserver(
			{
				maxEntries : 1,
				threshold  : -80,
				interval   : 800
			});

		return new Room({ roomId, mediasoupRouter, audioLevelObserver });
	}

	constructor({ roomId, mediasoupRouter, audioLevelObserver })
	{
		logger.info('constructor() [roomId:"%s"]', roomId);

		super();
		this.setMaxListeners(Infinity);

		this._uuid = uuidv4();

		// Room ID.
		this._roomId = roomId;

		// Closed flag.
		this._closed = false;

		// Locked flag.
		this._locked = false;

		// if true: accessCode is a possibility to open the room
		this._joinByAccesCode = true;

		// access code to the room,
		// applicable if ( _locked == true and _joinByAccessCode == true )
		this._accessCode = '';

		this._lobby = new Lobby();

		this._chatHistory = [];

		this._fileHistory = [];

		this._lastN = [];

		this._peers = {};

		// mediasoup Router instance.
		this._mediasoupRouter = mediasoupRouter;

		// mediasoup AudioLevelObserver.
		this._audioLevelObserver = audioLevelObserver;

		// Current active speaker.
		this._currentActiveSpeaker = null;

		this._handleLobby();
		this._handleAudioLevelObserver();
	}

	isLocked()
	{
		return this._locked;
	}

	close()
	{
		logger.debug('close()');

		this._closed = true;

		this._lobby.close();

		// Close the peers.
		for (const peer in this._peers)
		{
			if (!this._peers[peer].closed)
				this._peers[peer].close();
		}

		this._peers = null;

		// Close the mediasoup Router.
		this._mediasoupRouter.close();

		// Emit 'close' event.
		this.emit('close');
	}

	verifyPeer({ id, token })
	{
		try
		{
			const decoded = jwt.verify(token, this._uuid);

			logger.info('verifyPeer() [decoded:"%o"]', decoded);

			return decoded.id === id;
		}
		catch (err)
		{
			logger.warn('verifyPeer() | invalid token');
		}

		return false;
	}

	handlePeer({ peer, returning })
	{
		logger.info('handlePeer() [peer:"%s", roles:"%s", returning:"%s"]', peer.id, peer.roles, returning);

		// Should not happen
		if (this._peers[peer.id])
		{
			logger.warn(
				'handleConnection() | there is already a peer with same peerId [peer:"%s"]',
				peer.id);
		}

		// Returning user
		if (returning)
			this._peerJoining(peer, true);
		else if ( // Has a role that is allowed to bypass room lock
			peer.roles.some((role) => config.accessFromRoles.BYPASS_ROOM_LOCK.includes(role))
		)
			this._peerJoining(peer);
		else if (this._locked)
			this._parkPeer(peer);
		else
		{
			// Has a role that is allowed to bypass lobby
			peer.roles.some((role) => config.accessFromRoles.BYPASS_LOBBY.includes(role)) ?
				this._peerJoining(peer) :
				this._handleGuest(peer);
		}
	}

	_handleGuest(peer)
	{
		if (config.activateOnHostJoin && !this.checkEmpty())
			this._peerJoining(peer);
		else
		{
			this._parkPeer(peer);
			this._notification(peer.socket, 'signInRequired');
		}
	}

	_handleLobby()
	{
		this._lobby.on('promotePeer', (promotedPeer) =>
		{
			logger.info('promotePeer() [promotedPeer:"%s"]', promotedPeer.id);

			const { id } = promotedPeer;

			this._peerJoining(promotedPeer);

			for (const peer of this._getJoinedPeers())
			{
				this._notification(peer.socket, 'lobby:promotedPeer', { peerId: id });
			}
		});

		this._lobby.on('peerRolesChanged', (peer) =>
		{
			if ( // Has a role that is allowed to bypass room lock
				peer.roles.some((role) => config.accessFromRoles.BYPASS_ROOM_LOCK.includes(role))
			)
			{
				this._lobby.promotePeer(peer.id);

				return;
			}

			if ( // Has a role that is allowed to bypass lobby
				!this._locked &&
				peer.roles.some((role) => config.accessFromRoles.BYPASS_LOBBY.includes(role))
			)
			{
				this._lobby.promotePeer(peer.id);

				return;
			}
		});

		this._lobby.on('changeDisplayName', (changedPeer) =>
		{
			const { id, displayName } = changedPeer;

			for (const peer of this._getJoinedPeers())
			{
				this._notification(peer.socket, 'lobby:changeDisplayName', { peerId: id, displayName });
			}
		});

		this._lobby.on('changePicture', (changedPeer) =>
		{
			const { id, picture } = changedPeer;

			for (const peer of this._getJoinedPeers())
			{
				this._notification(peer.socket, 'lobby:changePicture', { peerId: id, picture });
			}
		});

		this._lobby.on('peerClosed', (closedPeer) =>
		{
			logger.info('peerClosed() [closedPeer:"%s"]', closedPeer.id);

			const { id } = closedPeer;

			for (const peer of this._getJoinedPeers())
			{
				this._notification(peer.socket, 'lobby:peerClosed', { peerId: id });
			}
		});

		// If nobody left in lobby we should check if room is empty too and initiating
		// rooms selfdestruction sequence  
		this._lobby.on('lobbyEmpty', () =>
		{
			if (this.checkEmpty())
			{
				this.selfDestructCountdown();
			}
		});
	}

	_handleAudioLevelObserver()
	{
		// Set audioLevelObserver events.
		this._audioLevelObserver.on('volumes', (volumes) =>
		{
			const { producer, volume } = volumes[0];

			// Notify all Peers.
			for (const peer of this._getJoinedPeers())
			{
				this._notification(
					peer.socket,
					'activeSpeaker',
					{
						peerId : producer.appData.peerId,
						volume : volume
					});
			}
		});

		this._audioLevelObserver.on('silence', () =>
		{
			// Notify all Peers.
			for (const peer of this._getJoinedPeers())
			{
				this._notification(
					peer.socket,
					'activeSpeaker',
					{ peerId: null }
				);
			}
		});
	}

	logStatus()
	{
		logger.info(
			'logStatus() [room id:"%s", peers:"%s"]',
			this._roomId,
			Object.keys(this._peers).length
		);
	}

	async dump()
	{
		return {
			roomId : this._roomId,
			peers  : Object.keys(this._peers).length
		};
	}

	get id()
	{
		return this._roomId;
	}

	selfDestructCountdown()
	{
		logger.debug('selfDestructCountdown() started');

		setTimeout(() =>
		{
			if (this._closed)
				return;

			if (this.checkEmpty() && this._lobby.checkEmpty())
			{
				logger.info(
					'Room deserted for some time, closing the room [roomId:"%s"]',
					this._roomId);
				this.close();
			}
			else
				logger.debug('selfDestructCountdown() aborted; room is not empty!');
		}, 10000);
	}

	checkEmpty()
	{
		return Object.keys(this._peers).length === 0;
	}

	_parkPeer(parkPeer)
	{
		this._lobby.parkPeer(parkPeer);

		for (const peer of this._getJoinedPeers())
		{
			this._notification(peer.socket, 'parkedPeer', { peerId: parkPeer.id });
		}
	}

	async _peerJoining(peer, returning = false)
	{
		peer.socket.join(this._roomId);

		// If we don't have this peer, add to end
		!this._lastN.includes(peer.id) && this._lastN.push(peer.id);

		this._peers[peer.id] = peer;

		this._handlePeer(peer);

		if (returning)
		{
			this._notification(peer.socket, 'roomBack');
		}
		else
		{
			const token = jwt.sign({ id: peer.id }, this._uuid, { noTimestamp: true });

			peer.socket.handshake.session.token = token;

			peer.socket.handshake.session.save();

			let turnServers;
	
			if ('turnAPIURI' in config)
			{
				try
				{
					const { data } = await axios.get(
						config.turnAPIURI,
						{
							params : {
								'uri_schema'  : 'turn',
								'transport'   : 'tcp',
								'ip_ver'      : 'ipv4',
								'servercount' : '2',
								'api_key'     : config.turnAPIKey,
								'ip'          : peer.socket.request.connection.remoteAddress
							}
						});
		
					turnServers = [ {
						urls       : data.uris,
						username   : data.username,
						credential : data.password
					} ];
				}
				catch (error)
				{
					if ('backupTurnServers' in config)
						turnServers = config.backupTurnServers;
		
					logger.error('_peerJoining() | error on REST turn [error:"%o"]', error);
				}
			}
			else if ('backupTurnServers' in config)
			{
				turnServers = config.backupTurnServers;
			}
	
			this._notification(peer.socket, 'roomReady', { turnServers });
		}
	}

	_handlePeer(peer)
	{
		logger.debug('_handlePeer() [peer:"%s"]', peer.id);

		peer.socket.on('request', (request, cb) =>
		{
			logger.debug(
				'Peer "request" event [method:"%s", peerId:"%s"]',
				request.method, peer.id);

			this._handleSocketRequest(peer, request, cb)
				.catch((error) =>
				{
					logger.error('"request" failed [error:"%o"]', error);

					cb(error);
				});
		});

		peer.on('close', () =>
		{
			if (this._closed)
				return;

			// If the Peer was joined, notify all Peers.
			if (peer.joined)
				this._notification(peer.socket, 'peerClosed', { peerId: peer.id }, true);

			// Remove from lastN
			this._lastN = this._lastN.filter((id) => id !== peer.id);

			delete this._peers[peer.id];

			// If this is the last Peer in the room and
			// lobby is empty, close the room after a while.
			if (this.checkEmpty() && this._lobby.checkEmpty())
				this.selfDestructCountdown();
		});

		peer.on('displayNameChanged', ({ oldDisplayName }) =>
		{
			// Ensure the Peer is joined.
			if (!peer.joined)
				return;

			// Spread to others
			this._notification(peer.socket, 'changeDisplayName', {
				peerId         : peer.id,
				displayName    : peer.displayName,
				oldDisplayName : oldDisplayName
			}, true);
		});

		peer.on('pictureChanged', () =>
		{
			// Ensure the Peer is joined.
			if (!peer.joined)
				return;

			// Spread to others
			this._notification(peer.socket, 'changePicture', {
				peerId  : peer.id,
				picture : peer.picture
			}, true);
		});

		peer.on('gotRole', ({ newRole }) =>
		{
			// Ensure the Peer is joined.
			if (!peer.joined)
				return;

			// Spread to others
			this._notification(peer.socket, 'gotRole', {
				peerId : peer.id,
				role   : newRole
			}, true, true);
		});

		peer.on('lostRole', ({ oldRole }) =>
		{
			// Ensure the Peer is joined.
			if (!peer.joined)
				return;

			// Spread to others
			this._notification(peer.socket, 'lostRole', {
				peerId : peer.id,
				role   : oldRole
			}, true, true);
		});
	}

	async _handleSocketRequest(peer, request, cb)
	{
		switch (request.method)
		{
			case 'getRouterRtpCapabilities':
			{
				cb(null, this._mediasoupRouter.rtpCapabilities);

				break;
			}

			case 'join':
			{
				// Ensure the Peer is not already joined.
				if (peer.joined)
					throw new Error('Peer already joined');

				const {
					displayName,
					picture,
					rtpCapabilities
				} = request.data;

				// Store client data into the Peer data object.
				peer.displayName = displayName;
				peer.picture = picture;
				peer.rtpCapabilities = rtpCapabilities;

				// Tell the new Peer about already joined Peers.
				// And also create Consumers for existing Producers.

				const joinedPeers =
				[
					...this._getJoinedPeers()
				];

				const peerInfos = joinedPeers
					.filter((joinedPeer) => joinedPeer.id !== peer.id)
					.map((joinedPeer) => (joinedPeer.peerInfo));

				cb(null, {
<<<<<<< HEAD
					roles         : peer.roles,
					peers         : peerInfos,
					authenticated : peer.authenticated
=======
					roles                : peer.roles,
					peers                : peerInfos,
					permissionsFromRoles : config.permissionsFromRoles,
					userRoles            : userRoles
>>>>>>> a6347dc2
				});

				// Mark the new Peer as joined.
				peer.joined = true;

				for (const joinedPeer of joinedPeers)
				{
					// Create Consumers for existing Producers.
					for (const producer of joinedPeer.producers.values())
					{
						this._createConsumer(
							{
								consumerPeer : peer,
								producerPeer : joinedPeer,
								producer
							});
					}
				}

				// Notify the new Peer to all other Peers.
				for (const otherPeer of this._getJoinedPeers({ excludePeer: peer }))
				{
					this._notification(
						otherPeer.socket,
						'newPeer',
						{
							id          : peer.id,
							displayName : displayName,
							picture     : picture,
							roles       : peer.roles
						}
					);
				}

				logger.debug(
					'peer joined [peer: "%s", displayName: "%s", picture: "%s"]',
					peer.id, displayName, picture);

				break;
			}

			case 'createWebRtcTransport':
			{
				// NOTE: Don't require that the Peer is joined here, so the client can
				// initiate mediasoup Transports and be ready when he later joins.

				const { forceTcp, producing, consuming } = request.data;
				
				const webRtcTransportOptions =
				{
					...config.mediasoup.webRtcTransport,
					appData : { producing, consuming }
				};

				if (forceTcp)
				{
					webRtcTransportOptions.enableUdp = false;
					webRtcTransportOptions.enableTcp = true;
				}

				const transport = await this._mediasoupRouter.createWebRtcTransport(
					webRtcTransportOptions
				);

				transport.on('dtlsstatechange', (dtlsState) =>
				{
					if (dtlsState === 'failed' || dtlsState === 'closed')
						logger.warn('WebRtcTransport "dtlsstatechange" event [dtlsState:%s]', dtlsState);
				});

				// Store the WebRtcTransport into the Peer data Object.
				peer.addTransport(transport.id, transport);

				cb(
					null,
					{
						id             : transport.id,
						iceParameters  : transport.iceParameters,
						iceCandidates  : transport.iceCandidates,
						dtlsParameters : transport.dtlsParameters
					});

				const { maxIncomingBitrate } = config.mediasoup.webRtcTransport;

				// If set, apply max incoming bitrate limit.
				if (maxIncomingBitrate)
				{
					try { await transport.setMaxIncomingBitrate(maxIncomingBitrate); }
					catch (error) {}
				}

				break;
			}

			case 'connectWebRtcTransport':
			{
				const { transportId, dtlsParameters } = request.data;
				const transport = peer.getTransport(transportId);

				if (!transport)
					throw new Error(`transport with id "${transportId}" not found`);

				await transport.connect({ dtlsParameters });

				cb();

				break;
			}

			case 'restartIce':
			{
				const { transportId } = request.data;
				const transport = peer.getTransport(transportId);

				if (!transport)
					throw new Error(`transport with id "${transportId}" not found`);

				const iceParameters = await transport.restartIce();

				cb(null, iceParameters);

				break;
			}

			case 'produce':
			{
				let { appData } = request.data;

				if (
					appData.source === 'screen' &&
					!peer.roles.some((role) => config.permissionsFromRoles.SHARE_SCREEN.includes(role))
				)
						throw new Error('peer not authorized');

				// Ensure the Peer is joined.
				if (!peer.joined)
					throw new Error('Peer not yet joined');

				const { transportId, kind, rtpParameters } = request.data;
				const transport = peer.getTransport(transportId);

				if (!transport)
					throw new Error(`transport with id "${transportId}" not found`);

				// Add peerId into appData to later get the associated Peer during
				// the 'loudest' event of the audioLevelObserver.
				appData = { ...appData, peerId: peer.id };

				const producer =
					await transport.produce({ kind, rtpParameters, appData });

				// Store the Producer into the Peer data Object.
				peer.addProducer(producer.id, producer);

				// Set Producer events.
				producer.on('score', (score) =>
				{
					this._notification(peer.socket, 'producerScore', { producerId: producer.id, score });
				});

				producer.on('videoorientationchange', (videoOrientation) =>
				{
					logger.debug(
						'producer "videoorientationchange" event [producerId:"%s", videoOrientation:"%o"]',
						producer.id, videoOrientation);
				});

				cb(null, { id: producer.id });

				// Optimization: Create a server-side Consumer for each Peer.
				for (const otherPeer of this._getJoinedPeers({ excludePeer: peer }))
				{
					this._createConsumer(
						{
							consumerPeer : otherPeer,
							producerPeer : peer,
							producer
						});
				}

				// Add into the audioLevelObserver.
				if (kind === 'audio')
				{
					this._audioLevelObserver.addProducer({ producerId: producer.id })
						.catch(() => {});
				}

				break;
			}

			case 'closeProducer':
			{
				// Ensure the Peer is joined.
				if (!peer.joined)
					throw new Error('Peer not yet joined');

				const { producerId } = request.data;
				const producer = peer.getProducer(producerId);

				if (!producer)
					throw new Error(`producer with id "${producerId}" not found`);

				producer.close();

				// Remove from its map.
				peer.removeProducer(producer.id);

				cb();

				break;
			}

			case 'pauseProducer':
			{
				// Ensure the Peer is joined.
				if (!peer.joined)
					throw new Error('Peer not yet joined');

				const { producerId } = request.data;
				const producer = peer.getProducer(producerId);

				if (!producer)
					throw new Error(`producer with id "${producerId}" not found`);

				await producer.pause();

				cb();

				break;
			}

			case 'resumeProducer':
			{
				// Ensure the Peer is joined.
				if (!peer.joined)
					throw new Error('Peer not yet joined');

				const { producerId } = request.data;
				const producer = peer.getProducer(producerId);

				if (!producer)
					throw new Error(`producer with id "${producerId}" not found`);

				await producer.resume();

				cb();

				break;
			}

			case 'pauseConsumer':
			{
				// Ensure the Peer is joined.
				if (!peer.joined)
					throw new Error('Peer not yet joined');

				const { consumerId } = request.data;
				const consumer = peer.getConsumer(consumerId);

				if (!consumer)
					throw new Error(`consumer with id "${consumerId}" not found`);

				await consumer.pause();

				cb();

				break;
			}

			case 'resumeConsumer':
			{
				// Ensure the Peer is joined.
				if (!peer.joined)
					throw new Error('Peer not yet joined');

				const { consumerId } = request.data;
				const consumer = peer.getConsumer(consumerId);

				if (!consumer)
					throw new Error(`consumer with id "${consumerId}" not found`);

				await consumer.resume();

				cb();

				break;
			}

			case 'setConsumerPreferedLayers':
			{
				// Ensure the Peer is joined.
				if (!peer.joined)
					throw new Error('Peer not yet joined');

				const { consumerId, spatialLayer, temporalLayer } = request.data;
				const consumer = peer.getConsumer(consumerId);

				if (!consumer)
					throw new Error(`consumer with id "${consumerId}" not found`);

				await consumer.setPreferredLayers({ spatialLayer, temporalLayer });

				cb();

				break;
			}

			case 'setConsumerPriority':
			{
				// Ensure the Peer is joined.
				if (!peer.joined)
					throw new Error('Peer not yet joined');

				const { consumerId, priority } = request.data;
				const consumer = peer.getConsumer(consumerId);

				if (!consumer)
					throw new Error(`consumer with id "${consumerId}" not found`);

				await consumer.setPriority(priority);

				cb();

				break;
			}

			case 'requestConsumerKeyFrame':
			{
				// Ensure the Peer is joined.
				if (!peer.joined)
					throw new Error('Peer not yet joined');

				const { consumerId } = request.data;
				const consumer = peer.getConsumer(consumerId);

				if (!consumer)
					throw new Error(`consumer with id "${consumerId}" not found`);

				await consumer.requestKeyFrame();

				cb();

				break;
			}

			case 'getTransportStats':
			{
				const { transportId } = request.data;
				const transport = peer.getTransport(transportId);

				if (!transport)
					throw new Error(`transport with id "${transportId}" not found`);

				const stats = await transport.getStats();

				cb(null, stats);

				break;
			}

			case 'getProducerStats':
			{
				const { producerId } = request.data;
				const producer = peer.getProducer(producerId);

				if (!producer)
					throw new Error(`producer with id "${producerId}" not found`);

				const stats = await producer.getStats();

				cb(null, stats);

				break;
			}

			case 'getConsumerStats':
			{
				const { consumerId } = request.data;
				const consumer = peer.getConsumer(consumerId);

				if (!consumer)
					throw new Error(`consumer with id "${consumerId}" not found`);

				const stats = await consumer.getStats();

				cb(null, stats);

				break;
			}

			case 'changeDisplayName':
			{
				// Ensure the Peer is joined.
				if (!peer.joined)
					throw new Error('Peer not yet joined');

				const { displayName } = request.data;

				peer.displayName = displayName;

				// This will be spread through events from the peer object

				// Return no error
				cb();

				break;
			}

			/* case 'changePicture':
			{
				// Ensure the Peer is joined.
				if (!peer.joined)
					throw new Error('Peer not yet joined');

				const { picture } = request.data;

				peer.picture = picture;

				// Spread to others
				this._notification(peer.socket, 'changePicture', {
					peerId  : peer.id,
					picture : picture
				}, true);

				// Return no error
				cb();

				break;
			} */

			case 'chatMessage':
			{
				if (
					!peer.roles.some((role) => config.permissionsFromRoles.SEND_CHAT.includes(role))
				)
					throw new Error('peer not authorized');

				const { chatMessage } = request.data;
	
				this._chatHistory.push(chatMessage);

				// Spread to others
				this._notification(peer.socket, 'chatMessage', {
					peerId      : peer.id,
					chatMessage : chatMessage
				}, true);

				// Return no error
				cb();

				break;
			}

			case 'serverHistory':
			{
				// Return to sender
				const lobbyPeers = this._lobby.peerList();

				cb(
					null,
					{
						chatHistory  : this._chatHistory,
						fileHistory  : this._fileHistory,
						lastNHistory : this._lastN,
						locked       : this._locked,
						lobbyPeers   : lobbyPeers,
						accessCode   : this._accessCode
					}
				);

				break;
			}

			case 'lockRoom':
			{
				if (
					!peer.roles.some((role) => config.permissionsFromRoles.CHANGE_ROOM_LOCK.includes(role))
				)
					throw new Error('peer not authorized');

				this._locked = true;

				// Spread to others
				this._notification(peer.socket, 'lockRoom', {
					peerId : peer.id
				}, true);

				// Return no error
				cb();

				break;
			}

			case 'unlockRoom':
			{
				if (
					!peer.roles.some((role) => config.permissionsFromRoles.CHANGE_ROOM_LOCK.includes(role))
				)
					throw new Error('peer not authorized');

				this._locked = false;

				// Spread to others
				this._notification(peer.socket, 'unlockRoom', {
					peerId : peer.id
				}, true);

				this._lobby.promoteAllPeers();

				// Return no error
				cb();

				break;
			}

			case 'setAccessCode':
			{
				const { accessCode } = request.data;
	
				this._accessCode = accessCode;

				// Spread to others
				// if (request.public) {
				this._notification(peer.socket, 'setAccessCode', {
					peerId     : peer.id,
					accessCode : accessCode
				}, true);
				// }

				// Return no error
				cb();

				break;
			}

			case 'setJoinByAccessCode':
			{
				const { joinByAccessCode } = request.data;
	
				this._joinByAccessCode = joinByAccessCode;

				// Spread to others
				this._notification(peer.socket, 'setJoinByAccessCode', {
					peerId           : peer.id,
					joinByAccessCode : joinByAccessCode
				}, true);

				// Return no error
				cb();

				break;
			}

			case 'promotePeer':
			{
				if (
					!peer.roles.some((role) => config.permissionsFromRoles.PROMOTE_PEER.includes(role))
				)
					throw new Error('peer not authorized');

				const { peerId } = request.data;

				this._lobby.promotePeer(peerId);

				// Return no error
				cb();

				break;
			}

			case 'promoteAllPeers':
			{
				if (
					!peer.roles.some((role) => config.permissionsFromRoles.PROMOTE_PEER.includes(role))
				)
					throw new Error('peer not authorized');

				this._lobby.promoteAllPeers();

				// Return no error
				cb();

				break;
			}

			case 'sendFile':
			{
				if (
					!peer.roles.some((role) => config.permissionsFromRoles.SHARE_FILE.includes(role))
				)
					throw new Error('peer not authorized');

				const { magnetUri } = request.data;
	
				this._fileHistory.push({ peerId: peer.id, magnetUri: magnetUri });

				// Spread to others
				this._notification(peer.socket, 'sendFile', {
					peerId    : peer.id,
					magnetUri : magnetUri
				}, true);

				// Return no error
				cb();

				break;
			}

			case 'raiseHand':
			{
				const { raisedHand } = request.data;

				peer.raisedHand = raisedHand;

				// Spread to others
				this._notification(peer.socket, 'raiseHand', {
					peerId     : peer.id,
					raisedHand : raisedHand
				}, true);

				// Return no error
				cb();

				break;
			}

			case 'moderator:muteAll':
			{
				if (
					!peer.roles.some((role) => config.permissionsFromRoles.MODERATE_ROOM.includes(role))
				)
					throw new Error('peer not authorized');

				// Spread to others
				this._notification(peer.socket, 'moderator:mute', {
					peerId : peer.id
				}, true);

				cb();

				break;
			}

			case 'moderator:stopAllVideo':
			{
				if (
					!peer.roles.some((role) => config.permissionsFromRoles.MODERATE_ROOM.includes(role))
				)
					throw new Error('peer not authorized');

				// Spread to others
				this._notification(peer.socket, 'moderator:stopVideo', {
					peerId : peer.id
				}, true);

				cb();

				break;
			}

			case 'moderator:closeMeeting':
			{
				if (
					!peer.roles.some((role) => config.permissionsFromRoles.MODERATE_ROOM.includes(role))
				)
					throw new Error('peer not authorized');

				this._notification(
					peer.socket,
					'moderator:kick',
					null,
					true
				);

				cb();

				// Close the room
				this.close();

				break;
			}

			case 'moderator:kickPeer':
			{
				if (
					!peer.roles.some((role) => config.permissionsFromRoles.MODERATE_ROOM.includes(role))
				)
					throw new Error('peer not authorized');

				const { peerId } = request.data;

				const kickPeer = this._peers[peerId];

				if (!kickPeer)
					throw new Error(`peer with id "${peerId}" not found`);

				this._notification(
					kickPeer.socket,
					'moderator:kick'
				);

				kickPeer.close();

				cb();

				break;
			}

			default:
			{
				logger.error('unknown request.method "%s"', request.method);

				cb(500, `unknown request.method "${request.method}"`);
			}
		}
	}

	/**
	 * Creates a mediasoup Consumer for the given mediasoup Producer.
	 *
	 * @async
	 */
	async _createConsumer({ consumerPeer, producerPeer, producer })
	{
		logger.debug(
			'_createConsumer() [consumerPeer:"%s", producerPeer:"%s", producer:"%s"]',
			consumerPeer.id,
			producerPeer.id,
			producer.id
		);

		// Optimization:
		// - Create the server-side Consumer. If video, do it paused.
		// - Tell its Peer about it and wait for its response.
		// - Upon receipt of the response, resume the server-side Consumer.
		// - If video, this will mean a single key frame requested by the
		//   server-side Consumer (when resuming it).

		// NOTE: Don't create the Consumer if the remote Peer cannot consume it.
		if (
			!consumerPeer.rtpCapabilities ||
			!this._mediasoupRouter.canConsume(
				{
					producerId      : producer.id,
					rtpCapabilities : consumerPeer.rtpCapabilities
				})
		)
		{
			return;
		}

		// Must take the Transport the remote Peer is using for consuming.
		const transport = consumerPeer.getConsumerTransport();

		// This should not happen.
		if (!transport)
		{
			logger.warn('_createConsumer() | Transport for consuming not found');

			return;
		}

		// Create the Consumer in paused mode.
		let consumer;

		try
		{
			consumer = await transport.consume(
				{
					producerId      : producer.id,
					rtpCapabilities : consumerPeer.rtpCapabilities,
					paused          : producer.kind === 'video'
				});

			if (producer.kind === 'audio')
				await consumer.setPriority(255);
		}
		catch (error)
		{
			logger.warn('_createConsumer() | [error:"%o"]', error);

			return;
		}

		// Store the Consumer into the consumerPeer data Object.
		consumerPeer.addConsumer(consumer.id, consumer);

		// Set Consumer events.
		consumer.on('transportclose', () =>
		{
			// Remove from its map.
			consumerPeer.removeConsumer(consumer.id);
		});

		consumer.on('producerclose', () =>
		{
			// Remove from its map.
			consumerPeer.removeConsumer(consumer.id);

			this._notification(consumerPeer.socket, 'consumerClosed', { consumerId: consumer.id });
		});

		consumer.on('producerpause', () =>
		{
			this._notification(consumerPeer.socket, 'consumerPaused', { consumerId: consumer.id });
		});

		consumer.on('producerresume', () =>
		{
			this._notification(consumerPeer.socket, 'consumerResumed', { consumerId: consumer.id });
		});

		consumer.on('score', (score) =>
		{
			this._notification(consumerPeer.socket, 'consumerScore', { consumerId: consumer.id, score });
		});

		consumer.on('layerschange', (layers) =>
		{
			this._notification(
				consumerPeer.socket,
				'consumerLayersChanged',
				{
					consumerId    : consumer.id,
					spatialLayer  : layers ? layers.spatialLayer : null,
					temporalLayer : layers ? layers.temporalLayer : null
				}
			);
		});

		// Send a request to the remote Peer with Consumer parameters.
		try
		{
			await this._request(
				consumerPeer.socket,
				'newConsumer',
				{
					peerId         : producerPeer.id,
					kind           : consumer.kind,
					producerId     : producer.id,
					id             : consumer.id,
					rtpParameters  : consumer.rtpParameters,
					type           : consumer.type,
					appData        : producer.appData,
					producerPaused : consumer.producerPaused
				}
			);

			// Now that we got the positive response from the remote Peer and, if
			// video, resume the Consumer to ask for an efficient key frame.
			await consumer.resume();

			this._notification(
				consumerPeer.socket,
				'consumerScore',
				{
					consumerId : consumer.id,
					score      : consumer.score
				}
			);
		}
		catch (error)
		{
			logger.warn('_createConsumer() | [error:"%o"]', error);
		}
	}

	/**
	 * Helper to get the list of joined peers.
	 */
	_getJoinedPeers({ excludePeer = undefined } = {})
	{
		return Object.values(this._peers)
			.filter((peer) => peer.joined && peer !== excludePeer);
	}

	_timeoutCallback(callback)
	{
		let called = false;

		const interval = setTimeout(
			() =>
			{
				if (called)
					return;
				called = true;
				callback(new Error('Request timeout.'));
			},
			10000
		);

		return (...args) =>
		{
			if (called)
				return;
			called = true;
			clearTimeout(interval);

			callback(...args);
		};
	}

	_request(socket, method, data = {})
	{
		return new Promise((resolve, reject) =>
		{
			socket.emit(
				'request',
				{ method, data },
				this._timeoutCallback((err, response) =>
				{
					if (err)
					{
						reject(err);
					}
					else
					{
						resolve(response);
					}
				})
			);
		});
	}

	_notification(socket, method, data = {}, broadcast = false, includeSender = false)
	{
		if (broadcast)
		{
			socket.broadcast.to(this._roomId).emit(
				'notification', { method, data }
			);

			if (includeSender)
				socket.emit('notification', { method, data });
		}
		else
		{
			socket.emit('notification', { method, data });
		}
	}
}

module.exports = Room;<|MERGE_RESOLUTION|>--- conflicted
+++ resolved
@@ -549,16 +549,11 @@
 					.map((joinedPeer) => (joinedPeer.peerInfo));
 
 				cb(null, {
-<<<<<<< HEAD
-					roles         : peer.roles,
-					peers         : peerInfos,
-					authenticated : peer.authenticated
-=======
 					roles                : peer.roles,
 					peers                : peerInfos,
+					authenticated        : peer.authenticated,
 					permissionsFromRoles : config.permissionsFromRoles,
 					userRoles            : userRoles
->>>>>>> a6347dc2
 				});
 
 				// Mark the new Peer as joined.
