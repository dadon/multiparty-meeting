const os = require('os');
const userRoles = require('../userRoles');
// const AwaitQueue = require('awaitqueue');
// const axios = require('axios');

module.exports =
{

	// Auth conf
	/*
	auth :
	{
		lti :
		{
			consumerKey    : 'key',
			consumerSecret : 'secret'
		},
		oidc:
		{
			// The issuer URL for OpenID Connect discovery
			// The OpenID Provider Configuration Document
			// could be discovered on:
			// issuerURL + '/.well-known/openid-configuration'

			issuerURL     : 'https://example.com',
			clientOptions :
			{
				client_id     : '',
				client_secret : '',
				scope       		: 'openid email profile',
				// where client.example.com is your multiparty meeting server
				redirect_uri  : 'https://client.example.com/auth/callback'
			}

		}
	},
	*/
	// URI and key for requesting geoip-based TURN server closest to the client
	turnAPIKey    : 'examplekey',
	turnAPIURI    : 'https://example.com/api/turn',
	turnAPIparams : {
		'uri_schema' 	: 'turn',
		'transport' 		: 'tcp',
		'ip_ver'    		: 'ipv4',
		'servercount'	: '2'
	},

	// Backup turnservers if REST fails or is not configured
	backupTurnServers : [
		{
			urls : [
				'turn:turn.example.com:443?transport=tcp'
			],
			username   : 'example',
			credential : 'example'
		}
	],
	fileTracker  : 'wss://tracker.lab.vvc.niif.hu:443',
	redisOptions : {},
	// session cookie secret
	cookieSecret : 'T0P-S3cR3t_cook!e',
	cookieName   : 'multiparty-meeting.sid',
	// if you use encrypted private key the set the passphrase
	tls          :
	{
		cert : `${__dirname}/../certs/mediasoup-demo.localhost.cert.pem`,
		// passphrase: 'key_password'
		key  : `${__dirname}/../certs/mediasoup-demo.localhost.key.pem`
	},
	// listening Host or IP 
	// If omitted listens on every IP. ("0.0.0.0" and "::")
	// listeningHost: 'localhost',
	// Listening port for https server.
	listeningPort         : 443,
	// Any http request is redirected to https.
	// Listening port for http server.
	listeningRedirectPort : 80,
	// Listens only on http, only on listeningPort
	// listeningRedirectPort disabled
	// use case: loadbalancer backend
	httpOnly              : false,
	// WebServer/Express trust proxy config for httpOnly mode
	// You can find more info:
	//  - https://expressjs.com/en/guide/behind-proxies.html
	//  - https://www.npmjs.com/package/proxy-addr
	// use case: loadbalancer backend
	trustProxy            : '',
	// This logger class will have the log function
	// called every time there is a room created or destroyed,
	// or peer created or destroyed. This would then be able
	// to log to a file or external service.
	/* StatusLogger          : class
	{
		constructor()
		{
			this._queue = new AwaitQueue();
		}

		// rooms: number of rooms
		// peers: number of peers
		// eslint-disable-next-line no-unused-vars
		async log({ rooms, peers })
		{
			this._queue.push(async () =>
			{
				// Do your logging in here, use queue to keep correct order

				// eslint-disable-next-line no-console
				console.log('Number of rooms: ', rooms);
				// eslint-disable-next-line no-console
				console.log('Number of peers: ', peers);
			})
				.catch((error) =>
				{
					// eslint-disable-next-line no-console
					console.log('error in log', error);
				});
		}
	}, */
	// This function will be called on successful login through oidc.
	// Use this function to map your oidc userinfo to the Peer object.
	// The roomId is equal to the room name.
	// See examples below.
	// Examples:
	/*
	// All authenicated users will be MODERATOR and AUTHENTICATED
	userMapping : async ({ peer, roomId, userinfo }) =>
	{
		peer.addRole(userRoles.MODERATOR);
		peer.addRole(userRoles.AUTHENTICATED);
	},
	// All authenicated users will be AUTHENTICATED,
	// and those with the moderator role set in the userinfo
	// will also be MODERATOR
	userMapping : async ({ peer, roomId, userinfo }) =>
	{
		if (
			Array.isArray(userinfo.meet_roles) &&
			userinfo.meet_roles.includes('moderator')
		)
		{
			peer.addRole(userRoles.MODERATOR);
		}

		if (
			Array.isArray(userinfo.meet_roles) &&
			userinfo.meet_roles.includes('meetingadmin')
		)
		{
			peer.addRole(userRoles.ADMIN);
		}

		peer.addRole(userRoles.AUTHENTICATED);
	},
	// All authenicated users will be AUTHENTICATED,
	// and those with email ending with @example.com
	// will also be MODERATOR
	userMapping : async ({ peer, roomId, userinfo }) =>
	{
		if (userinfo.email && userinfo.email.endsWith('@example.com'))
		{
			peer.addRole(userRoles.MODERATOR);
		}

		peer.addRole(userRoles.AUTHENTICATED);
	}
	// All authenicated users will be AUTHENTICATED,
	// and those with email ending with @example.com
	// will also be MODERATOR
	userMapping : async ({ peer, roomId, userinfo }) =>
	{
		if (userinfo.email && userinfo.email.endsWith('@example.com'))
		{
			peer.addRole(userRoles.MODERATOR);
		}

		peer.addRole(userRoles.AUTHENTICATED);
	},
	*/
	// eslint-disable-next-line no-unused-vars
	userMapping           : async ({ peer, roomId, userinfo }) =>
	{
		if (userinfo.picture != null)
		{
			if (!userinfo.picture.match(/^http/g))
			{
				peer.picture = `data:image/jpeg;base64, ${userinfo.picture}`;
			}
			else
			{
				peer.picture = userinfo.picture;
			}
		}

		if (userinfo.nickname != null)
		{
			peer.displayName = userinfo.nickname;
		}

		if (userinfo.name != null)
		{
			peer.displayName = userinfo.name;
		}

		if (userinfo.email != null)
		{
			peer.email = userinfo.email;
		}
	},
	// All users have the role "NORMAL" by default. Other roles need to be
	// added in the "userMapping" function. The following accesses and
	// permissions are arrays of roles. Roles can be changed in userRoles.js
	//
	// Example:
	// [ userRoles.MODERATOR, userRoles.AUTHENTICATED ]
	accessFromRoles : {
		// The role(s) will gain access to the room
		// even if it is locked (!)
		BYPASS_ROOM_LOCK : [ userRoles.ADMIN ],
		// The role(s) will gain access to the room without
		// going into the lobby. If you want to restrict access to your
		// server to only directly allow authenticated users, you could
		// add the userRoles.AUTHENTICATED to the user in the userMapping
		// function, and change to BYPASS_LOBBY : [ userRoles.AUTHENTICATED ]
		BYPASS_LOBBY     : [ userRoles.NORMAL ]
	},
	permissionsFromRoles : {
		// The role(s) have permission to lock/unlock a room
		CHANGE_ROOM_LOCK : [ userRoles.NORMAL ],
		// The role(s) have permission to promote a peer from the lobby
		PROMOTE_PEER     : [ userRoles.NORMAL ],
		// The role(s) have permission to send chat messages
		SEND_CHAT        : [ userRoles.NORMAL ],
		// The role(s) have permission to moderate chat
		MODERATE_CHAT    : [ userRoles.MODERATOR ],
		// The role(s) have permission to share screen
		SHARE_SCREEN     : [ userRoles.NORMAL ],
		// The role(s) have permission to produce extra video
		EXTRA_VIDEO      : [ userRoles.NORMAL ],
		// The role(s) have permission to share files
		SHARE_FILE       : [ userRoles.NORMAL ],
		// The role(s) have permission to moderate files
		MODERATE_FILES   : [ userRoles.MODERATOR ],
		// The role(s) have permission to moderate room (e.g. kick user)
		MODERATE_ROOM    : [ userRoles.MODERATOR ]
	},
	// When truthy, the room will be open to all users when as long as there
	// are allready users in the room
	activateOnHostJoin : true,
<<<<<<< HEAD
	// When set, maxUsersPerRoom defines how many users can join a single room. If not set, there is not limit.
	// maxUsersPerRoom    : 20,
=======
	// Room size before spreading to new router
	routerScaleSize    : 20,
>>>>>>> e039423d
	// Mediasoup settings
	mediasoup          :
	{
		numWorkers : Object.keys(os.cpus()).length,
		// mediasoup Worker settings.
		worker     :
		{
			logLevel : 'warn',
			logTags  :
			[
				'info',
				'ice',
				'dtls',
				'rtp',
				'srtp',
				'rtcp'
			],
			rtcMinPort : 40000,
			rtcMaxPort : 49999
		},
		// mediasoup Router settings.
		router :
		{
			// Router media codecs.
			mediaCodecs :
			[
				{
					kind      : 'audio',
					mimeType  : 'audio/opus',
					clockRate : 48000,
					channels  : 2
				},
				{
					kind       : 'video',
					mimeType   : 'video/VP8',
					clockRate  : 90000,
					parameters :
					{
						'x-google-start-bitrate' : 1000
					}
				},
				{
					kind       : 'video',
					mimeType   : 'video/VP9',
					clockRate  : 90000,
					parameters :
					{
						'profile-id'             : 2,
						'x-google-start-bitrate' : 1000
					}
				},
				{
					kind       : 'video',
					mimeType   : 'video/h264',
					clockRate  : 90000,
					parameters :
					{
						'packetization-mode'      : 1,
						'profile-level-id'        : '4d0032',
						'level-asymmetry-allowed' : 1,
						'x-google-start-bitrate'  : 1000
					}
				},
				{
					kind       : 'video',
					mimeType   : 'video/h264',
					clockRate  : 90000,
					parameters :
					{
						'packetization-mode'      : 1,
						'profile-level-id'        : '42e01f',
						'level-asymmetry-allowed' : 1,
						'x-google-start-bitrate'  : 1000
					}
				}
			]
		},
		// mediasoup WebRtcTransport settings.
		webRtcTransport :
		{
			listenIps :
			[
				// change 192.0.2.1 IPv4 to your server's IPv4 address!!
				{ ip: '192.0.2.1', announcedIp: null }

				// Can have multiple listening interfaces
				// change 2001:DB8::1 IPv6 to your server's IPv6 address!!
				// { ip: '2001:DB8::1', announcedIp: null }
			],
			initialAvailableOutgoingBitrate : 1000000,
			minimumAvailableOutgoingBitrate : 600000,
			// Additional options that are not part of WebRtcTransportOptions.
			maxIncomingBitrate              : 1500000
		}
	}
	// Prometheus exporter
	/*
	prometheus: {
		deidentify: false, // deidentify IP addresses
		numeric: false, // show numeric IP addresses
		port: 8889, // allocated port
		quiet: false // include fewer labels
	}
	*/
};<|MERGE_RESOLUTION|>--- conflicted
+++ resolved
@@ -247,13 +247,10 @@
 	// When truthy, the room will be open to all users when as long as there
 	// are allready users in the room
 	activateOnHostJoin : true,
-<<<<<<< HEAD
 	// When set, maxUsersPerRoom defines how many users can join a single room. If not set, there is not limit.
 	// maxUsersPerRoom    : 20,
-=======
 	// Room size before spreading to new router
 	routerScaleSize    : 20,
->>>>>>> e039423d
 	// Mediasoup settings
 	mediasoup          :
 	{
