--- conflicted
+++ resolved
@@ -232,7 +232,6 @@
 				}
 			}
 
-<<<<<<< HEAD
 			&.screen {
 				&.on {
 					background-image: url('/resources/images/no-share-screen-black.svg');
@@ -249,13 +248,13 @@
 
 				&.need-extension {
 					background-image: url('/resources/images/share-screen-extension.svg');
-=======
+				}
+			}
 			&.raise-hand {
 				background-image: url('/resources/images/icon-hand-white.svg');
 
 				&.on {
 					background-image: url('/resources/images/icon-hand-black.svg');
->>>>>>> 63b48ebd
 				}
 			}
 
