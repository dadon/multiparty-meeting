--- conflicted
+++ resolved
@@ -56,22 +56,7 @@
 	componentDidMount()
 	{
 		const observer = new ResizeObserver(this.updateDimensions);
-
-<<<<<<< HEAD
 		observer.observe(this.refs.peers);
-=======
-	componentWillUnmount()
-	{
-		window.removeEventListener('resize', this.resizeUpdate.bind(this));
-	}
-
-	componentDidUpdate(prevProps)
-	{
-		if (prevProps.toolAreaOpen !== this.props.toolAreaOpen) 
-		{
-			this.updateDimensions();
-		}
->>>>>>> 637ef19d
 	}
 
 	render()
