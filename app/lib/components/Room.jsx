--- conflicted
+++ resolved
@@ -24,15 +24,11 @@
 			onRoomLinkCopy,
 			onSetAudioMode,
 			onRestartIce,
-<<<<<<< HEAD
-			onLeaveMeeting,
 			onShareScreen,
 			onUnShareScreen,
-			onNeedExtension
-=======
+			onNeedExtension,
 			onToggleHand,
 			onLeaveMeeting
->>>>>>> 63b48ebd
 		} = this.props;
 
 		let screenState;
@@ -200,15 +196,11 @@
 	onRoomLinkCopy  : PropTypes.func.isRequired,
 	onSetAudioMode  : PropTypes.func.isRequired,
 	onRestartIce    : PropTypes.func.isRequired,
-<<<<<<< HEAD
-	onLeaveMeeting  : PropTypes.func.isRequired,
 	onShareScreen   : PropTypes.func.isRequired,
 	onUnShareScreen : PropTypes.func.isRequired,
-	onNeedExtension : PropTypes.func.isRequired
-=======
+	onNeedExtension : PropTypes.func.isRequired,
 	onToggleHand 	  : PropTypes.func.isRequired,
 	onLeaveMeeting  : PropTypes.func.isRequired
->>>>>>> 63b48ebd
 };
 
 const mapStateToProps = (state) =>
