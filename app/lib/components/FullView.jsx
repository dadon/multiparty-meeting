import React from 'react';
import PropTypes from 'prop-types';
import classnames from 'classnames';
import Spinner from 'react-spinner';
import fscreen from 'fscreen';

export default class FullView extends React.Component
{
	constructor(props)
	{
		super(props);

		// Latest received video track.
		// @type {MediaStreamTrack}
		this._videoTrack = null;

		this.video = React.createRef();
	}

	render()
	{
		const {
			videoVisible,
			videoProfile
		} = this.props;

		return (
			<div data-component='FullView'>
				<video
					ref={this.video}
					className={classnames({
						hidden  : !videoVisible,
						loading : videoProfile === 'none'
					})}
					autoPlay
					muted={Boolean(true)}
				/>

				{videoProfile === 'none' ?
					<div className='spinner-container'>
						<Spinner />
					</div>
					:null
				}
			</div>
		);
	}

	componentDidMount()
	{
		const { videoTrack } = this.props;

		this._setTracks(videoTrack);

<<<<<<< HEAD
		if (fscreen.fullscreenEnabled) 
		{
			fscreen.addEventListener('fullscreenchange', this.handleExitFullscreen, false);
			fscreen.requestFullscreen(this.video.current);
		}
	}

	componentWillUnmount() 
	{
		fscreen.removeEventListener('fullscreenchange', this.handleExitFullscreen);
	}

	handleExitFullscreen = () => 
	{
		if (!fscreen.fullscreenElement) 
		{
			this.props.toggleFullscreen();
		}
	};

	componentDidUpdate()
	{
=======
		if (fscreen.fullscreenEnabled) {
			fscreen.addEventListener('fullscreenchange', this.handleExitFullscreen, false);
			fscreen.requestFullscreen(this.video.current);
		}
	}

	componentWillUnmount() {
		fscreen.removeEventListener('fullscreenchange', this.handleExitFullscreen);
	}

	handleExitFullscreen = () => {
		if (!fscreen.fullscreenElement) {
			this.props.toggleFullscreen();
		}
	};

	componentDidUpdate()
	{
>>>>>>> 29f45818
		const { videoTrack } = this.props;

		this._setTracks(videoTrack);
	}

	_setTracks(videoTrack)
	{
		if (this._videoTrack === videoTrack)
			return;

		this._videoTrack = videoTrack;

		const video = this.video.current;

		if (videoTrack)
		{
			const stream = new MediaStream;
<<<<<<< HEAD

=======
>>>>>>> 29f45818
			stream.addTrack(videoTrack);
			video.srcObject = stream;
		}
		else
		{
			video.srcObject = null;
		}
	}
}

FullView.propTypes =
{
	videoTrack       : PropTypes.any,
	videoVisible     : PropTypes.bool,
	videoProfile     : PropTypes.string,
	toggleFullscreen : PropTypes.func.isRequired
};<|MERGE_RESOLUTION|>--- conflicted
+++ resolved
@@ -52,7 +52,6 @@
 
 		this._setTracks(videoTrack);
 
-<<<<<<< HEAD
 		if (fscreen.fullscreenEnabled) 
 		{
 			fscreen.addEventListener('fullscreenchange', this.handleExitFullscreen, false);
@@ -75,26 +74,6 @@
 
 	componentDidUpdate()
 	{
-=======
-		if (fscreen.fullscreenEnabled) {
-			fscreen.addEventListener('fullscreenchange', this.handleExitFullscreen, false);
-			fscreen.requestFullscreen(this.video.current);
-		}
-	}
-
-	componentWillUnmount() {
-		fscreen.removeEventListener('fullscreenchange', this.handleExitFullscreen);
-	}
-
-	handleExitFullscreen = () => {
-		if (!fscreen.fullscreenElement) {
-			this.props.toggleFullscreen();
-		}
-	};
-
-	componentDidUpdate()
-	{
->>>>>>> 29f45818
 		const { videoTrack } = this.props;
 
 		this._setTracks(videoTrack);
@@ -112,11 +91,8 @@
 		if (videoTrack)
 		{
 			const stream = new MediaStream;
-<<<<<<< HEAD
 
-=======
->>>>>>> 29f45818
-			stream.addTrack(videoTrack);
+      stream.addTrack(videoTrack);
 			video.srcObject = stream;
 		}
 		else
