import React, { useState } from 'react';
import { connect } from 'react-redux';
import PropTypes from 'prop-types';
import {
	lobbyPeersKeySelector,
	peersLengthSelector,
	raisedHandsSelector,
	makePermissionSelector
} from '../Selectors';
import { permissions } from '../../permissions';
import * as appPropTypes from '../appPropTypes';
import { withRoomContext } from '../../RoomContext';
import { withStyles } from '@material-ui/core/styles';
import * as roomActions from '../../actions/roomActions';
import * as toolareaActions from '../../actions/toolareaActions';
import { useIntl, FormattedMessage } from 'react-intl';
import classnames from 'classnames';
import AppBar from '@material-ui/core/AppBar';
import Toolbar from '@material-ui/core/Toolbar';
import MenuItem from '@material-ui/core/MenuItem';
import Menu from '@material-ui/core/Menu';
import Popover from '@material-ui/core/Popover';
import Typography from '@material-ui/core/Typography';
import IconButton from '@material-ui/core/IconButton';
import MenuIcon from '@material-ui/icons/Menu';
import Avatar from '@material-ui/core/Avatar';
import Badge from '@material-ui/core/Badge';
import Paper from '@material-ui/core/Paper';
import ExtensionIcon from '@material-ui/icons/Extension';
import AccountCircle from '@material-ui/icons/AccountCircle';
import FullScreenIcon from '@material-ui/icons/Fullscreen';
import FullScreenExitIcon from '@material-ui/icons/FullscreenExit';
import SettingsIcon from '@material-ui/icons/Settings';
import SecurityIcon from '@material-ui/icons/Security';
import PeopleIcon from '@material-ui/icons/People';
import LockIcon from '@material-ui/icons/Lock';
import LockOpenIcon from '@material-ui/icons/LockOpen';
import VideoCallIcon from '@material-ui/icons/VideoCall';
import Button from '@material-ui/core/Button';
import Tooltip from '@material-ui/core/Tooltip';
import MoreIcon from '@material-ui/icons/MoreVert';
import HelpIcon from '@material-ui/icons/Help';
import InfoIcon from '@material-ui/icons/Info';

const styles = (theme) =>
	({
		persistentDrawerOpen :
		{
			width                          : 'calc(100% - 30vw)',
			marginLeft                     : '30vw',
			[theme.breakpoints.down('lg')] :
			{
				width      : 'calc(100% - 40vw)',
				marginLeft : '40vw'
			},
			[theme.breakpoints.down('md')] :
			{
				width      : 'calc(100% - 50vw)',
				marginLeft : '50vw'
			},
			[theme.breakpoints.down('sm')] :
			{
				width      : 'calc(100% - 70vw)',
				marginLeft : '70vw'
			},
			[theme.breakpoints.down('xs')] :
			{
				width      : 'calc(100% - 90vw)',
				marginLeft : '90vw'
			}
		},
		menuButton :
		{
			margin  : 0,
			padding : 0
		},
		logo :
		{
			display                      : 'none',
			marginLeft                   : 20,
			[theme.breakpoints.up('sm')] :
			{
				display : 'block'
			}
		},
		divider :
		{
			marginLeft : theme.spacing(3)
		},
		show :
		{
			opacity    : 1,
			transition : 'opacity .5s'
		},
		hide :
		{
			opacity    : 0,
			transition : 'opacity .5s'
		},
		grow :
		{
			flexGrow : 1
		},
		title :
		{
			display                      : 'none',
			marginLeft                   : 20,
			[theme.breakpoints.up('sm')] :
			{
				display : 'block'
			}
		},
		sectionDesktop : {
			display                      : 'none',
			[theme.breakpoints.up('md')] : {
				display : 'flex'
			}
		},
		sectionMobile : {
			display                      : 'flex',
			[theme.breakpoints.up('md')] : {
				display : 'none'
			}
		},
		actionButton :
		{
			margin  : theme.spacing(1, 0),
			padding : theme.spacing(0, 1)
<<<<<<< HEAD
=======
		},
		disabledButton :
		{
			margin : theme.spacing(1, 0)
		},
		green :
		{
			color : 'rgba(0, 153, 0, 1)'
		},
		moreAction :
		{
			margin : theme.spacing(0.5, 0, 0.5, 1.5)
>>>>>>> f703cd6b
		}
	});

const PulsingBadge = withStyles((theme) =>
	({
		badge :
		{
			backgroundColor : theme.palette.secondary.main,
			'&::after'      :
			{
				position     : 'absolute',
				width        : '100%',
				height       : '100%',
				borderRadius : '50%',
				animation    : '$ripple 1.2s infinite ease-in-out',
				border       : `3px solid ${theme.palette.secondary.main}`,
				content      : '""'
			}
		},
		'@keyframes ripple' :
		{
			'0%' :
			{
				transform : 'scale(.8)',
				opacity   : 1
			},
			'100%' :
			{
				transform : 'scale(2.4)',
				opacity   : 0
			}
		}
	}))(Badge);

const TopBar = (props) =>
{
	const intl = useIntl();

	const [ mobileMoreAnchorEl, setMobileMoreAnchorEl ] = useState(null);
	const [ anchorEl, setAnchorEl ] = useState(null);
	const [ currentMenu, setCurrentMenu ] = useState(null);

	const handleExited = () =>
	{
		setCurrentMenu(null);
	};

	const handleMobileMenuOpen = (event) =>
	{
		setMobileMoreAnchorEl(event.currentTarget);
	};

	const handleMobileMenuClose = () =>
	{
		setMobileMoreAnchorEl(null);
	};

	const handleMenuOpen = (event, menu) =>
	{
		setAnchorEl(event.currentTarget);
		setCurrentMenu(menu);
	};

	const handleMenuClose = () =>
	{
		setAnchorEl(null);

		handleMobileMenuClose();
	};

	const {
		roomClient,
		room,
		peersLength,
		lobbyPeers,
		permanentTopBar,
		drawerOverlayed,
		toolAreaOpen,
		isMobile,
		myPicture,
		loggedIn,
		loginEnabled,
		fullscreenEnabled,
		fullscreen,
		onFullscreen,
		setSettingsOpen,
		setExtraVideoOpen,
		setHelpOpen,
		setAboutOpen,
		setLockDialogOpen,
		toggleToolArea,
		openUsersTab,
		unread,
		canProduceExtraVideo,
		canLock,
		canPromote,
		classes
	} = props;

	const isMenuOpen = Boolean(anchorEl);
	const isMobileMenuOpen = Boolean(mobileMoreAnchorEl);

	const lockTooltip = room.locked ?
		intl.formatMessage({
			id             : 'tooltip.unLockRoom',
			defaultMessage : 'Unlock room'
		})
		:
		intl.formatMessage({
			id             : 'tooltip.lockRoom',
			defaultMessage : 'Lock room'
		});

	const fullscreenTooltip = fullscreen ?
		intl.formatMessage({
			id             : 'tooltip.leaveFullscreen',
			defaultMessage : 'Leave fullscreen'
		})
		:
		intl.formatMessage({
			id             : 'tooltip.enterFullscreen',
			defaultMessage : 'Enter fullscreen'
		});

	const loginTooltip = loggedIn ?
		intl.formatMessage({
			id             : 'tooltip.logout',
			defaultMessage : 'Log out'
		})
		:
		intl.formatMessage({
			id             : 'tooltip.login',
			defaultMessage : 'Log in'
		});

	return (
		<React.Fragment>
			<AppBar
				position='fixed'
				className={classnames(
					room.toolbarsVisible || permanentTopBar ?
						classes.show : classes.hide,
					!(isMobile || drawerOverlayed) && toolAreaOpen ?
						classes.persistentDrawerOpen : null
				)}
			>
				<Toolbar>
					<PulsingBadge
						color='secondary'
						badgeContent={unread}
						onClick={() => toggleToolArea()}
					>
						<IconButton
							color='inherit'
							aria-label={intl.formatMessage({
								id             : 'label.openDrawer',
								defaultMessage : 'Open drawer'
							})}
							className={classes.menuButton}
						>
							<MenuIcon />
						</IconButton>
					</PulsingBadge>
					{ window.config.logo && <img alt='Logo' className={classes.logo} src={window.config.logo} /> }
					<Typography
						className={classes.title}
						variant='h6'
						color='inherit'
						noWrap
					>
						{ window.config.title ? window.config.title : 'Multiparty meeting' }
					</Typography>
					<div className={classes.grow} />
					<div className={classes.sectionDesktop}>
						<Tooltip
							title={intl.formatMessage({
								id             : 'label.moreActions',
								defaultMessage : 'More actions'
							})}
						>
							<IconButton
								aria-owns={
									isMenuOpen &&
									currentMenu === 'moreActions' ?
										'material-appbar' : undefined
								}
								aria-haspopup
								onClick={(event) => handleMenuOpen(event, 'moreActions')}
								color='inherit'
							>
								<ExtensionIcon />
							</IconButton>
						</Tooltip>
						{ fullscreenEnabled &&
							<Tooltip title={fullscreenTooltip}>
								<IconButton
									aria-label={intl.formatMessage({
										id             : 'tooltip.enterFullscreen',
										defaultMessage : 'Enter fullscreen'
									})}
									className={classes.actionButton}
									color='inherit'
									onClick={onFullscreen}
								>
									{ fullscreen ?
										<FullScreenExitIcon />
										:
										<FullScreenIcon />
									}
								</IconButton>
							</Tooltip>
						}
						<Tooltip
							title={intl.formatMessage({
								id             : 'tooltip.participants',
								defaultMessage : 'Show participants'
							})}
						>
							<IconButton
								aria-label={intl.formatMessage({
									id             : 'tooltip.participants',
									defaultMessage : 'Show participants'
								})}
								color='inherit'
								onClick={() => openUsersTab()}
							>
								<Badge
									color='primary'
									badgeContent={peersLength + 1}
								>
									<PeopleIcon />
								</Badge>
							</IconButton>
						</Tooltip>
						<Tooltip
							title={intl.formatMessage({
								id             : 'tooltip.settings',
								defaultMessage : 'Show settings'
							})}
						>
							<IconButton
								aria-label={intl.formatMessage({
									id             : 'tooltip.settings',
									defaultMessage : 'Show settings'
								})}
								className={classes.actionButton}
								color='inherit'
								onClick={() => setSettingsOpen(!room.settingsOpen)}
							>
								<SettingsIcon />
							</IconButton>
						</Tooltip>
						<Tooltip title={lockTooltip}>
							<span className={classes.disabledButton}>
								<IconButton
									aria-label={intl.formatMessage({
										id             : 'tooltip.lockRoom',
										defaultMessage : 'Lock room'
									})}
									className={classes.actionButton}
									color='inherit'
									disabled={!canLock}
									onClick={() =>
									{
										if (room.locked)
										{
											roomClient.unlockRoom();
										}
										else
										{
											roomClient.lockRoom();
										}
									}}
								>
									{ room.locked ?
										<LockIcon />
										:
										<LockOpenIcon />
									}
								</IconButton>
							</span>
						</Tooltip>
						{ lobbyPeers.length > 0 &&
							<Tooltip
								title={intl.formatMessage({
									id             : 'tooltip.lobby',
									defaultMessage : 'Show lobby'
								})}
							>
								<span className={classes.disabledButton}>
									<IconButton
										aria-label={intl.formatMessage({
											id             : 'tooltip.lobby',
											defaultMessage : 'Show lobby'
										})}
										className={classes.actionButton}
										color='inherit'
										disabled={!canPromote}
										onClick={() => setLockDialogOpen(!room.lockDialogOpen)}
									>
										<PulsingBadge
											color='secondary'
											badgeContent={lobbyPeers.length}
										>
											<SecurityIcon />
										</PulsingBadge>
									</IconButton>
								</span>
							</Tooltip>
						}
						{ loginEnabled &&
							<Tooltip title={loginTooltip}>
								<IconButton
									aria-label={intl.formatMessage({
										id             : 'tooltip.login',
										defaultMessage : 'Log in'
									})}
									className={classes.actionButton}
									color='inherit'
									onClick={() =>
									{
										loggedIn ? roomClient.logout() : roomClient.login();
									}}
								>
									{ myPicture ?
										<Avatar src={myPicture} />
										:
										<AccountCircle className={loggedIn ? classes.green : null} />
									}
								</IconButton>
							</Tooltip>
						}
					</div>
					<div className={classes.sectionMobile}>
						{ lobbyPeers.length > 0 &&
						<Tooltip
							title={intl.formatMessage({
								id             : 'tooltip.lobby',
								defaultMessage : 'Show lobby'
							})}
						>
							<span className={classes.disabledButton}>
								<IconButton
									aria-label={intl.formatMessage({
										id             : 'tooltip.lobby',
										defaultMessage : 'Show lobby'
									})}
									className={classes.actionButton}
									color='inherit'
									disabled={!canPromote}
									onClick={() => setLockDialogOpen(!room.lockDialogOpen)}
								>
									<PulsingBadge
										color='secondary'
										badgeContent={lobbyPeers.length}
									>
										<SecurityIcon />
									</PulsingBadge>
								</IconButton>
							</span>
						</Tooltip>
						}
						<IconButton
							aria-haspopup
							onClick={handleMobileMenuOpen}
							color='inherit'
						>
							<MoreIcon />
						</IconButton>
					</div>
					<div className={classes.divider} />
					<Button
						aria-label={intl.formatMessage({
							id             : 'label.leave',
							defaultMessage : 'Leave'
						})}
						className={classes.actionButton}
						variant='contained'
						color='secondary'
						onClick={() => roomClient.close()}
					>
						<FormattedMessage
							id='label.leave'
							defaultMessage='Leave'
						/>
					</Button>
				</Toolbar>
			</AppBar>
			<Popover
				anchorEl={anchorEl}
				anchorOrigin={{ vertical: 'bottom', horizontal: 'left' }}
				transformOrigin={{ vertical: 'top', horizontal: 'left' }}
				open={isMenuOpen}
				onClose={handleMenuClose}
				onExited={handleExited}
				getContentAnchorEl={null}
			>
				{ currentMenu === 'moreActions' &&
					<Paper>
						<MenuItem
							disabled={!canProduceExtraVideo}
							onClick={() =>
							{
								handleMenuClose();
								setExtraVideoOpen(!room.extraVideoOpen);
							}}
						>
							<VideoCallIcon
								aria-label={intl.formatMessage({
									id             : 'label.addVideo',
									defaultMessage : 'Add video'
								})}
							/>
							<p className={classes.moreAction}>
								<FormattedMessage
									id='label.addVideo'
									defaultMessage='Add video'
								/>
							</p>
						</MenuItem>
						<MenuItem
							onClick={() =>
							{
								handleMenuClose();
								setHelpOpen(!room.helpOpen);
							}}
						>
							<HelpIcon
								aria-label={intl.formatMessage({
									id             : 'room.help',
									defaultMessage : 'Help'
								})}
							/>
							<p className={classes.moreAction}>
								<FormattedMessage
									id='room.help'
									defaultMessage='Help'
								/>
							</p>
						</MenuItem>
						<MenuItem
							onClick={() =>
							{
								handleMenuClose();
								setAboutOpen(!room.aboutOpen);
							}}
						>
							<InfoIcon
								aria-label={intl.formatMessage({
									id             : 'room.about',
									defaultMessage : 'About'
								})}
							/>
							<p className={classes.moreAction}>
								<FormattedMessage
									id='room.about'
									defaultMessage='About'
								/>
							</p>
						</MenuItem>
					</Paper>
				}
			</Popover>
			<Menu
				anchorEl={mobileMoreAnchorEl}
				anchorOrigin={{ vertical: 'bottom', horizontal: 'left' }}
				transformOrigin={{ vertical: 'bottom', horizontal: 'right' }}
				open={isMobileMenuOpen}
				onClose={handleMenuClose}
				getContentAnchorEl={null}
			>
				{ loginEnabled &&
					<MenuItem
						aria-label={loginTooltip}
						onClick={() =>
						{
							handleMenuClose();
							loggedIn ? roomClient.logout() : roomClient.login();
						}}
					>
						{ myPicture ?
							<Avatar src={myPicture} />
							:
							<AccountCircle className={loggedIn ? classes.green : null} />
						}
						{ loggedIn ?
							<p className={classes.moreAction}>
								<FormattedMessage
									id='tooltip.logout'
									defaultMessage='Log out'
								/>
							</p>
							:
							<p className={classes.moreAction}>
								<FormattedMessage
									id='tooltip.login'
									defaultMessage='Log in'
								/>
							</p>
						}
					</MenuItem>
				}
				<MenuItem
					aria-label={lockTooltip}
					disabled={!canLock}
					onClick={() =>
					{
						handleMenuClose();

						if (room.locked)
						{
							roomClient.unlockRoom();
						}
						else
						{
							roomClient.lockRoom();
						}
					}}
				>
					{ room.locked ?
						<LockIcon />
						:
						<LockOpenIcon />
					}
					{ room.locked ?
						<p className={classes.moreAction}>
							<FormattedMessage
								id='tooltip.unLockRoom'
								defaultMessage='Unlock room'
							/>
						</p>
						:
						<p className={classes.moreAction}>
							<FormattedMessage
								id='tooltip.lockRoom'
								defaultMessage='Lock room'
							/>
						</p>
					}
				</MenuItem>
				<MenuItem
					aria-label={intl.formatMessage({
						id             : 'tooltip.settings',
						defaultMessage : 'Show settings'
					})}
					onClick={() =>
					{
						handleMenuClose();
						setSettingsOpen(!room.settingsOpen);
					}}
				>
					<SettingsIcon />
					<p className={classes.moreAction}>
						<FormattedMessage
							id='tooltip.settings'
							defaultMessage='Show settings'
						/>
					</p>
				</MenuItem>
				<MenuItem
					aria-label={intl.formatMessage({
						id             : 'tooltip.participants',
						defaultMessage : 'Show participants'
					})}
					onClick={() =>
					{
						handleMenuClose();
						openUsersTab();
					}}
				>
					<Badge
						color='primary'
						badgeContent={peersLength + 1}
					>
						<PeopleIcon />
					</Badge>
					<p className={classes.moreAction}>
						<FormattedMessage
							id='tooltip.participants'
							defaultMessage='Show participants'
						/>
					</p>
				</MenuItem>
				{ fullscreenEnabled &&
					<MenuItem
						aria-label={intl.formatMessage({
							id             : 'tooltip.enterFullscreen',
							defaultMessage : 'Enter fullscreen'
						})}
						onClick={() =>
						{
							handleMenuClose();
							onFullscreen();
						}}
					>
						{ fullscreen ?
							<FullScreenExitIcon />
							:
							<FullScreenIcon />
						}
						<p className={classes.moreAction}>
							<FormattedMessage
								id='tooltip.enterFullscreen'
								defaultMessage='Enter fullscreen'
							/>
						</p>
					</MenuItem>
				}
				<MenuItem
					aria-label={intl.formatMessage({
						id             : 'label.moreActions',
						defaultMessage : 'Add video'
					})}
					onClick={(event) => handleMenuOpen(event, 'moreActions')}
				>
					<ExtensionIcon />
					<p className={classes.moreAction}>
						<FormattedMessage
							id='label.moreActions'
							defaultMessage='More actions'
						/>
					</p>
				</MenuItem>
			</Menu>
		</React.Fragment>
	);
};

TopBar.propTypes =
{
	roomClient           : PropTypes.object.isRequired,
	room                 : appPropTypes.Room.isRequired,
	isMobile             : PropTypes.bool.isRequired,
	peersLength          : PropTypes.number,
	lobbyPeers           : PropTypes.array,
	permanentTopBar      : PropTypes.bool.isRequired,
	drawerOverlayed      : PropTypes.bool.isRequired,
	toolAreaOpen         : PropTypes.bool.isRequired,
	myPicture            : PropTypes.string,
	loggedIn             : PropTypes.bool.isRequired,
	loginEnabled         : PropTypes.bool.isRequired,
	fullscreenEnabled    : PropTypes.bool,
	fullscreen           : PropTypes.bool,
	onFullscreen         : PropTypes.func.isRequired,
	setToolbarsVisible   : PropTypes.func.isRequired,
	setSettingsOpen      : PropTypes.func.isRequired,
	setExtraVideoOpen    : PropTypes.func.isRequired,
	setHelpOpen          : PropTypes.func.isRequired,
	setAboutOpen         : PropTypes.func.isRequired,
	setLockDialogOpen    : PropTypes.func.isRequired,
	toggleToolArea       : PropTypes.func.isRequired,
	openUsersTab         : PropTypes.func.isRequired,
	unread               : PropTypes.number.isRequired,
	canProduceExtraVideo : PropTypes.bool.isRequired,
	canLock              : PropTypes.bool.isRequired,
	canPromote           : PropTypes.bool.isRequired,
	classes              : PropTypes.object.isRequired,
	theme                : PropTypes.object.isRequired
};

const makeMapStateToProps = () =>
{
	const hasExtraVideoPermission =
		makePermissionSelector(permissions.EXTRA_VIDEO);

	const hasLockPermission =
		makePermissionSelector(permissions.CHANGE_ROOM_LOCK);

	const hasPromotionPermission =
		makePermissionSelector(permissions.PROMOTE_PEER);

	const mapStateToProps = (state) =>
		({
			room            : state.room,
			isMobile        : state.me.browser.platform === 'mobile',
			peersLength     : peersLengthSelector(state),
			lobbyPeers      : lobbyPeersKeySelector(state),
			permanentTopBar : state.settings.permanentTopBar,
			drawerOverlayed : state.settings.drawerOverlayed,
			toolAreaOpen    : state.toolarea.toolAreaOpen,
			loggedIn        : state.me.loggedIn,
			loginEnabled    : state.me.loginEnabled,
			myPicture       : state.me.picture,
			unread          : state.toolarea.unreadMessages +
				state.toolarea.unreadFiles + raisedHandsSelector(state),
			canProduceExtraVideo : hasExtraVideoPermission(state),
			canLock              : hasLockPermission(state),
			canPromote           : hasPromotionPermission(state)
		});

	return mapStateToProps;
};

const mapDispatchToProps = (dispatch) =>
	({
		setToolbarsVisible : (visible) =>
		{
			dispatch(roomActions.setToolbarsVisible(visible));
		},
		setSettingsOpen : (settingsOpen) =>
		{
			dispatch(roomActions.setSettingsOpen(settingsOpen));
		},
		setExtraVideoOpen : (extraVideoOpen) =>
		{
			dispatch(roomActions.setExtraVideoOpen(extraVideoOpen));
		},
		setHelpOpen : (helpOpen) =>
		{
			dispatch(roomActions.setHelpOpen(helpOpen));
		},
		setAboutOpen : (aboutOpen) =>
		{
			dispatch(roomActions.setAboutOpen(aboutOpen));
		},
		setLockDialogOpen : (lockDialogOpen) =>
		{
			dispatch(roomActions.setLockDialogOpen(lockDialogOpen));
		},
		toggleToolArea : () =>
		{
			dispatch(toolareaActions.toggleToolArea());
		},
		openUsersTab : () =>
		{
			dispatch(toolareaActions.openToolArea());
			dispatch(toolareaActions.setToolTab('users'));
		}
	});

export default withRoomContext(connect(
	makeMapStateToProps,
	mapDispatchToProps,
	null,
	{
		areStatesEqual : (next, prev) =>
		{
			return (
				prev.room === next.room &&
				prev.peers === next.peers &&
				prev.lobbyPeers === next.lobbyPeers &&
				prev.settings.permanentTopBar === next.settings.permanentTopBar &&
				prev.settings.drawerOverlayed === next.settings.drawerOverlayed &&
				prev.me.loggedIn === next.me.loggedIn &&
				prev.me.browser === next.me.browser &&
				prev.me.loginEnabled === next.me.loginEnabled &&
				prev.me.picture === next.me.picture &&
				prev.me.roles === next.me.roles &&
				prev.toolarea.unreadMessages === next.toolarea.unreadMessages &&
				prev.toolarea.unreadFiles === next.toolarea.unreadFiles &&
				prev.toolarea.toolAreaOpen === next.toolarea.toolAreaOpen
			);
		}
	}
)(withStyles(styles, { withTheme: true })(TopBar)));<|MERGE_RESOLUTION|>--- conflicted
+++ resolved
@@ -126,8 +126,6 @@
 		{
 			margin  : theme.spacing(1, 0),
 			padding : theme.spacing(0, 1)
-<<<<<<< HEAD
-=======
 		},
 		disabledButton :
 		{
@@ -140,7 +138,6 @@
 		moreAction :
 		{
 			margin : theme.spacing(0.5, 0, 0.5, 1.5)
->>>>>>> f703cd6b
 		}
 	});
 
