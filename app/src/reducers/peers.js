--- conflicted
+++ resolved
@@ -26,15 +26,12 @@
 				raisedHand          : action.payload.raisedHand,
 				raisedHandTimestamp : action.payload.raisedHandTimestamp
 			};
-<<<<<<< HEAD
-=======
 
 		case 'SET_PEER_RAISED_HAND_IN_PROGRESS':
 			return {
 				...state,
 				raisedHandInProgress : action.payload.flag
 			};
->>>>>>> 45a89b9f
 		
 		case 'ADD_CONSUMER':
 		{
@@ -100,10 +97,7 @@
 		case 'SET_PEER_AUDIO_IN_PROGRESS':
 		case 'SET_PEER_SCREEN_IN_PROGRESS':
 		case 'SET_PEER_RAISED_HAND':
-<<<<<<< HEAD
-=======
 		case 'SET_PEER_RAISED_HAND_IN_PROGRESS':
->>>>>>> 45a89b9f
 		case 'SET_PEER_PICTURE':
 		case 'ADD_CONSUMER':
 		case 'ADD_PEER_ROLE':
