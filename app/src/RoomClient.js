import Logger from './Logger';
import hark from 'hark';
import { getSignalingUrl } from './urlFactory';
import * as requestActions from './actions/requestActions';
import * as meActions from './actions/meActions';
import * as roomActions from './actions/roomActions';
import * as peerActions from './actions/peerActions';
import * as peerVolumeActions from './actions/peerVolumeActions';
import * as settingsActions from './actions/settingsActions';
import * as chatActions from './actions/chatActions';
import * as fileActions from './actions/fileActions';
import * as lobbyPeerActions from './actions/lobbyPeerActions';
import * as consumerActions from './actions/consumerActions';
import * as producerActions from './actions/producerActions';
import * as notificationActions from './actions/notificationActions';

let createTorrent;

let WebTorrent;

let saveAs;

let mediasoupClient;

let io;

let ScreenShare;

let Spotlights;

let requestTimeout,
	transportOptions,
	lastN,
	mobileLastN,
	defaultResolution;

if (process.env.NODE_ENV !== 'test')
{
	({
		requestTimeout,
		transportOptions,
		lastN,
		mobileLastN,
		defaultResolution
	} = window.config);
}

const logger = new Logger('RoomClient');

const ROOM_OPTIONS =
{
	requestTimeout   : requestTimeout,
	transportOptions : transportOptions
};

const VIDEO_CONSTRAINS =
{
	'low' :
	{
		width       : { ideal: 320 },
		aspectRatio : 1.334
	},
	'medium' :
	{
		width       : { ideal: 640 },
		aspectRatio : 1.334
	},
	'high' :
	{
		width       : { ideal: 1280 },
		aspectRatio : 1.334
	},
	'veryhigh' :
	{
		width       : { ideal: 1920 },
		aspectRatio : 1.334
	},
	'ultra' :
	{
		width       : { ideal: 3840 },
		aspectRatio : 1.334
	}
};

const PC_PROPRIETARY_CONSTRAINTS =
{
	optional : [ { googDscp: true } ]
};

const VIDEO_SIMULCAST_ENCODINGS =
[
	{ scaleResolutionDownBy: 4 },
	{ scaleResolutionDownBy: 2 },
	{ scaleResolutionDownBy: 1 }
];

// Used for VP9 webcam video.
const VIDEO_KSVC_ENCODINGS =
[
	{ scalabilityMode: 'S3T3_KEY' }
];

// Used for VP9 desktop sharing.
const VIDEO_SVC_ENCODINGS =
[
	{ scalabilityMode: 'S3T3', dtx: true }
];

let store;

let intl;

export default class RoomClient
{
	/**
	 * @param  {Object} data
	 * @param  {Object} data.store - The Redux store.
	 * @param  {Object} data.intl - react-intl object
	 */
	static init(data)
	{
		store = data.store;
		intl = data.intl;
	}

	constructor(
		{
			peerId,
			accessCode,
			device,
			useSimulcast,
			useSharingSimulcast,
			produce,
			forceTcp,
			displayName,
			muted
		} = {})
	{
		if (!peerId)
			throw new Error('Missing peerId');
		else if (!device)
			throw new Error('Missing device');

		logger.debug(
			'constructor() [peerId: "%s", device: "%s", useSimulcast: "%s", produce: "%s", forceTcp: "%s", displayName ""]',
			peerId, device.flag, useSimulcast, produce, forceTcp, displayName);

		this._signalingUrl = null;

		// Closed flag.
		this._closed = false;

		// Whether we should produce.
		this._produce = produce;

		// Wheter we force TCP
		this._forceTcp = forceTcp;

		// Use displayName
		if (displayName)
			store.dispatch(settingsActions.setDisplayName(displayName));

		// Torrent support
		this._torrentSupport = null;

		// Whether simulcast should be used.
		this._useSimulcast = useSimulcast;

		if ('simulcast' in window.config)
			this._useSimulcast = window.config.simulcast;

		// Whether simulcast should be used for sharing
		this._useSharingSimulcast = useSharingSimulcast;

		if ('simulcastSharing' in window.config)
			this._useSharingSimulcast = window.config.simulcastSharing;

		this._muted = muted;

		// This device
		this._device = device;

		// My peer name.
		this._peerId = peerId;

		// Access code
		this._accessCode = accessCode;

		// Alert sound
		this._soundAlert = new Audio('/sounds/notify.mp3');

		// Socket.io peer connection
		this._signalingSocket = null;

		// The room ID
		this._roomId = null;

		// mediasoup-client Device instance.
		// @type {mediasoupClient.Device}
		this._mediasoupDevice = null;

		// Our WebTorrent client
		this._webTorrent = null;

		if (defaultResolution)
			store.dispatch(settingsActions.setVideoResolution(defaultResolution));

		// Max spotlights
		if (device.bowser.getPlatformType() === 'desktop')
			this._maxSpotlights = lastN;
		else
		{
			this._maxSpotlights = mobileLastN;
			store.dispatch(meActions.setIsMobile());
		}

		store.dispatch(
			settingsActions.setLastN(this._maxSpotlights));

		// Manager of spotlight
		this._spotlights = null;

		// Transport for sending.
		this._sendTransport = null;

		// Transport for receiving.
		this._recvTransport = null;

		// Local mic mediasoup Producer.
		this._micProducer = null;

		// Local mic hark
		this._hark = null;

		// Local MediaStream for hark
		this._harkStream = null;

		// Local webcam mediasoup Producer.
		this._webcamProducer = null;

		// Map of webcam MediaDeviceInfos indexed by deviceId.
		// @type {Map<String, MediaDeviceInfos>}
		this._webcams = {};

		this._audioDevices = {};

		// mediasoup Consumers.
		// @type {Map<String, mediasoupClient.Consumer>}
		this._consumers = new Map();

		this._screenSharing = null;

		this._screenSharingProducer = null;

		this._startKeyListener();

		this._startDevicesListener();
	}

	close()
	{
		if (this._closed)
			return;

		this._closed = true;

		logger.debug('close()');

		this._signalingSocket.close();

		// Close mediasoup Transports.
		if (this._sendTransport)
			this._sendTransport.close();

		if (this._recvTransport)
			this._recvTransport.close();

		store.dispatch(roomActions.setRoomState('closed'));

		window.location = '/';
	}

	_startKeyListener()
	{
		// Add keypress event listner on document
		document.addEventListener('keydown', (event) =>
		{
			if (event.repeat) return;
			const key = String.fromCharCode(event.which);

			const source = event.target;

			const exclude = [ 'input', 'textarea' ];

			if (exclude.indexOf(source.tagName.toLowerCase()) === -1)
			{
				logger.debug('keyDown() [key:"%s"]', key);

				switch (key)
				{
					case 'A': // Activate advanced mode
					{
						store.dispatch(settingsActions.toggleAdvancedMode());
						store.dispatch(requestActions.notify(
							{
								text : intl.formatMessage({
									id             : 'room.toggleAdvancedMode',
									defaultMessage : 'Toggled advanced mode'
								})
							}));
						break;
					}

					case '1': // Set democratic view
					{
						store.dispatch(roomActions.setDisplayMode('democratic'));
						store.dispatch(requestActions.notify(
							{
								text : intl.formatMessage({
									id             : 'room.setDemocraticView',
									defaultMessage : 'Changed layout to democratic view'
								})
							}));
						break;
					}

					case '2': // Set filmstrip view
					{
						store.dispatch(roomActions.setDisplayMode('filmstrip'));
						store.dispatch(requestActions.notify(
							{
								text : intl.formatMessage({
									id             : 'room.setFilmStripView',
									defaultMessage : 'Changed layout to filmstrip view'
								})
							}));
						break;
					}

					case ' ': // Push To Talk start
					{
						if (this._micProducer)
						{
							if (this._micProducer.paused)
							{
								this.unmuteMic();
							}
						}

						break;
					}
					case 'M': // Toggle microphone
					{
						if (this._micProducer)
						{
							if (!this._micProducer.paused)
							{
								this.muteMic();

								store.dispatch(requestActions.notify(
									{
										text : intl.formatMessage({
											id             : 'devices.microPhoneMute',
											defaultMessage : 'Muted your microphone'
										})
									}));
							}
							else
							{
								this.unmuteMic();

								store.dispatch(requestActions.notify(
									{
										text : intl.formatMessage({
											id             : 'devices.microPhoneUnMute',
											defaultMessage : 'Unmuted your microphone'
										})
									}));
							}
						}
						else
						{
							this.enableMic();

							store.dispatch(requestActions.notify(
								{
									text : intl.formatMessage({
										id             : 'devices.microphoneEnable',
										defaultMessage : 'Enabled your microphone'
									})
								}));
						}

						break;
					}

					case 'V': // Toggle video
					{
						if (this._webcamProducer)
							this.disableWebcam();
						else
							this.enableWebcam();

						break;
					}

					default:
					{
						break;
					}
				}
			}
		});
		document.addEventListener('keyup', (event) =>
		{
			const key = String.fromCharCode(event.which);

			const source = event.target;

			const exclude = [ 'input', 'textarea' ];

			if (exclude.indexOf(source.tagName.toLowerCase()) === -1)
			{
				logger.debug('keyUp() [key:"%s"]', key);

				switch (key)
				{
					case ' ': // Push To Talk stop
					{
						if (this._micProducer)
						{
							if (!this._micProducer.paused)
							{
								this.muteMic();
							}
						}

						break;
					}
					default:
					{
						break;
					}
				}
			}
			event.preventDefault();
		}, true);

	}

	_startDevicesListener()
	{
		navigator.mediaDevices.addEventListener('devicechange', async () =>
		{
			logger.debug('_startDevicesListener() | navigator.mediaDevices.ondevicechange');

			await this._updateAudioDevices();
			await this._updateWebcams();

			store.dispatch(requestActions.notify(
				{
					text : intl.formatMessage({
						id             : 'devices.devicesChanged',
						defaultMessage : 'Your devices changed, configure your devices in the settings dialog'
					})
				}));
		});
	}

	login()
	{
		const url = `/auth/login?peerId=${this._peerId}&roomId=${this._roomId}`;

		window.open(url, 'loginWindow');
	}

	logout()
	{
		window.open('/auth/logout', 'logoutWindow');
	}

	receiveLoginChildWindow(data)
	{
		logger.debug('receiveFromChildWindow() | [data:"%o"]', data);

		const { displayName, picture } = data;

		store.dispatch(settingsActions.setDisplayName(displayName));
		store.dispatch(meActions.setPicture(picture));

		store.dispatch(meActions.loggedIn(true));

		store.dispatch(requestActions.notify(
			{
				text : intl.formatMessage({
					id             : 'room.loggedIn',
					defaultMessage : 'You are logged in'
				})
			}));
	}

	receiveLogoutChildWindow()
	{
		logger.debug('receiveLogoutChildWindow()');

		store.dispatch(meActions.loggedIn(false));

		store.dispatch(requestActions.notify(
			{
				text : intl.formatMessage({
					id             : 'room.loggedOut',
					defaultMessage : 'You are logged out'
				})
			}));
	}

	_soundNotification()
	{
		const alertPromise = this._soundAlert.play();

		if (alertPromise !== undefined)
		{
			alertPromise
				.then()
				.catch((error) =>
				{
					logger.error('_soundAlert.play() | failed: %o', error);
				});
		}
	}

	notify(text)
	{
		store.dispatch(requestActions.notify({ text: text }));
	}

	timeoutCallback(callback)
	{
		let called = false;

		const interval = setTimeout(
			() =>
			{
				if (called)
					return;
				called = true;
				callback(new Error('Request timeout.'));
			},
			ROOM_OPTIONS.requestTimeout
		);

		return (...args) =>
		{
			if (called)
				return;
			called = true;
			clearTimeout(interval);

			callback(...args);
		};
	}

	sendRequest(method, data)
	{
		return new Promise((resolve, reject) =>
		{
			if (!this._signalingSocket)
			{
				reject('No socket connection.');
			}
			else
			{
				this._signalingSocket.emit(
					'request',
					{ method, data },
					this.timeoutCallback((err, response) =>
					{
						if (err)
						{
							reject(err);
						}
						else
						{
							resolve(response);
						}
					})
				);
			}
		});
	}

	async changeDisplayName(displayName)
	{
		logger.debug('changeDisplayName() [displayName:"%s"]', displayName);

		if (!displayName)
			displayName = 'Guest';

		store.dispatch(
			meActions.setDisplayNameInProgress(true));

		try
		{
			await this.sendRequest('changeDisplayName', { displayName });

			store.dispatch(settingsActions.setDisplayName(displayName));

			store.dispatch(requestActions.notify(
				{
					text : intl.formatMessage({
						id             : 'room.changedDisplayName',
						defaultMessage : 'Your display name changed to {displayName}'
					}, {
						displayName
					})
				}));
		}
		catch (error)
		{
			logger.error('changeDisplayName() | failed: %o', error);

			store.dispatch(requestActions.notify(
				{
					type : 'error',
					text : intl.formatMessage({
						id             : 'room.changeDisplayNameError',
						defaultMessage : 'An error occured while changing your display name'
					})
				}));
		}

		store.dispatch(
			meActions.setDisplayNameInProgress(false));
	}

	async changePicture(picture)
	{
		logger.debug('changePicture() [picture: "%s"]', picture);

		try
		{
			await this.sendRequest('changePicture', { picture });
		}
		catch (error)
		{
			logger.error('changePicture() | failed: %o', error);
		}
	}

	async sendChatMessage(chatMessage)
	{
		logger.debug('sendChatMessage() [chatMessage:"%s"]', chatMessage);

		try
		{
			store.dispatch(
				chatActions.addUserMessage(chatMessage.text));

			await this.sendRequest('chatMessage', { chatMessage });
		}
		catch (error)
		{
			logger.error('sendChatMessage() | failed: %o', error);

			store.dispatch(requestActions.notify(
				{
					type : 'error',
					text : intl.formatMessage({
						id             : 'room.chatError',
						defaultMessage : 'Unable to send chat message'
					})
				}));
		}
	}

	saveFile(file)
	{
		file.getBlob((err, blob) =>
		{
			if (err)
			{
				return store.dispatch(requestActions.notify(
					{
						type : 'error',
						text : intl.formatMessage({
							id             : 'filesharing.saveFileError',
							defaultMessage : 'Unable to save file'
						})
					}));
			}

			saveAs(blob, file.name);
		});
	}

	handleDownload(magnetUri)
	{
		store.dispatch(
			fileActions.setFileActive(magnetUri));

		const existingTorrent = this._webTorrent.get(magnetUri);

		if (existingTorrent)
		{
			// Never add duplicate torrents, use the existing one instead.
			return this._handleTorrent(existingTorrent);
		}

		this._webTorrent.add(magnetUri, this._handleTorrent);
	}

	_handleTorrent(torrent)
	{
		// Torrent already done, this can happen if the
		// same file was sent multiple times.
		if (torrent.progress === 1)
		{
			return store.dispatch(
				fileActions.setFileDone(
					torrent.magnetURI,
					torrent.files
				));
		}

		let lastMove = 0;

		torrent.on('download', () =>
		{
			if (Date.now() - lastMove > 1000)
			{
				store.dispatch(
					fileActions.setFileProgress(
						torrent.magnetURI,
						torrent.progress
					));

				lastMove = Date.now();
			}
		});

		torrent.on('done', () => 
		{
			store.dispatch(
				fileActions.setFileDone(
					torrent.magnetURI,
					torrent.files
				));
		});
	}

	async shareFiles(files)
	{
		store.dispatch(requestActions.notify(
			{
				text : intl.formatMessage({
					id             : 'filesharing.startingFileShare',
					defaultMessage : 'Attempting to share file'
				})
			}));

		createTorrent(files, (err, torrent) =>
		{
			if (err)
			{
				return store.dispatch(requestActions.notify(
					{
						type : 'error',
						text : intl.formatMessage({
							id             : 'filesharing.unableToShare',
							defaultMessage : 'Unable to share file'
						})
					}));
			}

			const existingTorrent = this._webTorrent.get(torrent);

			if (existingTorrent)
			{
				return this._sendFile(existingTorrent.magnetURI);
			}

			this._webTorrent.seed(
				files,
				{ announceList: [ [ 'wss://tracker.lab.vvc.niif.hu:443' ] ] },
				(newTorrent) =>
				{
					store.dispatch(requestActions.notify(
						{
							text : intl.formatMessage({
								id             : 'filesharing.successfulFileShare',
								defaultMessage : 'File successfully shared'
							})
						}));

					store.dispatch(fileActions.addFile(
						this._peerId,
						newTorrent.magnetURI
					));

					this._sendFile(newTorrent.magnetURI);
				});
		});
	}

	// { file, name, picture }
	async _sendFile(magnetUri)
	{
		logger.debug('sendFile() [magnetUri: %o]', magnetUri);

		try
		{
			await this.sendRequest('sendFile', { magnetUri });
		}
		catch (error)
		{
			logger.error('sendFile() | failed: %o', error);

			store.dispatch(requestActions.notify(
				{
					type : 'error',
					text : intl.formatMessage({
						id             : 'filesharing.unableToShare',
						defaultMessage : 'Unable to share file'
					})
				}));
		}
	}

	async getServerHistory()
	{
		logger.debug('getServerHistory()');

		try
		{
			const {
				chatHistory,
				fileHistory,
				lastNHistory,
				locked,
				lobbyPeers,
				accessCode
			} = await this.sendRequest('serverHistory');

			(chatHistory.length > 0) && store.dispatch(
				chatActions.addChatHistory(chatHistory));

			(fileHistory.length > 0) && store.dispatch(
				fileActions.addFileHistory(fileHistory));

			if (lastNHistory.length > 0)
			{
				logger.debug('Got lastNHistory');

				// Remove our self from list
				const index = lastNHistory.indexOf(this._peerId);

				lastNHistory.splice(index, 1);

				this._spotlights.addSpeakerList(lastNHistory);
			}

			locked ? 
				store.dispatch(roomActions.setRoomLocked()) :
				store.dispatch(roomActions.setRoomUnLocked());

			(lobbyPeers.length > 0) && lobbyPeers.forEach((peer) =>
			{
				store.dispatch(
					lobbyPeerActions.addLobbyPeer(peer.peerId));
				store.dispatch(
					lobbyPeerActions.setLobbyPeerDisplayName(peer.displayName));
				store.dispatch(
					lobbyPeerActions.setLobbyPeerPicture(peer.picture));
			});

			(accessCode != null) && store.dispatch(
				roomActions.setAccessCode(accessCode));
		}
		catch (error)
		{
			logger.error('getServerHistory() | failed: %o', error);
		}
	}

	async muteMic()
	{
		logger.debug('muteMic()');

		this._micProducer.pause();

		try
		{
			await this.sendRequest(
				'pauseProducer', { producerId: this._micProducer.id });

			store.dispatch(
				producerActions.setProducerPaused(this._micProducer.id));
		}
		catch (error)
		{
			logger.error('muteMic() | failed: %o', error);

			store.dispatch(requestActions.notify(
				{
					type : 'error',
					text : intl.formatMessage({
						id             : 'devices.microphoneMuteError',
						defaultMessage : 'Unable to mute your microphone'
					})
				}));
		}
	}

	async unmuteMic()
	{
		logger.debug('unmuteMic()');

		if (!this._micProducer)
		{
			this.enableMic();
		}
		else
		{
			this._micProducer.resume();

			try
			{
				await this.sendRequest(
					'resumeProducer', { producerId: this._micProducer.id });
	
				store.dispatch(
					producerActions.setProducerResumed(this._micProducer.id));
			}
			catch (error)
			{
				logger.error('unmuteMic() | failed: %o', error);

				store.dispatch(requestActions.notify(
					{
						type : 'error',
						text : intl.formatMessage({
							id             : 'devices.microphoneUnMuteError',
							defaultMessage : 'Unable to unmute your microphone'
						})
					}));
			}
		}
	}

	changeMaxSpotlights(maxSpotlights)
	{
		this._spotlights.maxSpotlights = maxSpotlights;

		store.dispatch(
			settingsActions.setLastN(maxSpotlights));
	}

	// Updated consumers based on spotlights
	async updateSpotlights(spotlights)
	{
		logger.debug('updateSpotlights()');

		try
		{
			for (const consumer of this._consumers.values())
			{
				if (consumer.kind === 'video')
				{
					if (spotlights.indexOf(consumer.appData.peerId) > -1)
					{
						await this._resumeConsumer(consumer);
					}
					else
					{
						await this._pauseConsumer(consumer);
					}
				}
			}
		}
		catch (error)
		{
			logger.error('updateSpotlights() failed: %o', error);
		}
	}

	async getAudioTrack()
	{
		await navigator.mediaDevices.getUserMedia(
			{
				audio : true, video : false 
			});
	}

	async getVideoTrack()
	{
		await navigator.mediaDevices.getUserMedia(
			{
				audio : false, video : true 
			});
	}

	async changeAudioDevice(deviceId)
	{
		logger.debug('changeAudioDevice() [deviceId: %s]', deviceId);

		store.dispatch(
			meActions.setAudioInProgress(true));

		try
		{
			const device = this._audioDevices[deviceId];

			if (!device)
				throw new Error('no audio devices');

			logger.debug(
				'changeAudioDevice() | new selected webcam [device:%o]',
				device);

			if (this._hark != null)
				this._hark.stop();

			if (this._harkStream != null)
			{
				logger.debug('Stopping hark.');
				this._harkStream.getAudioTracks()[0].stop();
				this._harkStream = null;
			}

			if (this._micProducer && this._micProducer.track)
				this._micProducer.track.stop();

			logger.debug('changeAudioDevice() | calling getUserMedia()');

			const stream = await navigator.mediaDevices.getUserMedia(
				{
					audio :
					{
						deviceId : { exact: device.deviceId }
					}
				});

			const track = stream.getAudioTracks()[0];

			if (this._micProducer)
				await this._micProducer.replaceTrack({ track });

			if (this._micProducer)
				this._micProducer.volume = 0;

			this._harkStream = new MediaStream();

			this._harkStream.addTrack(track.clone());
			this._harkStream.getAudioTracks()[0].enabled = true;

			if (!this._harkStream.getAudioTracks()[0])
				throw new Error('changeAudioDevice(): given stream has no audio track');

			this._hark = hark(this._harkStream, { play: false });

			// eslint-disable-next-line no-unused-vars
			this._hark.on('volume_change', (dBs, threshold) =>
			{
				// The exact formula to convert from dBs (-100..0) to linear (0..1) is:
				//   Math.pow(10, dBs / 20)
				// However it does not produce a visually useful output, so let exagerate
				// it a bit. Also, let convert it from 0..1 to 0..10 and avoid value 1 to
				// minimize component renderings.
				let volume = Math.round(Math.pow(10, dBs / 85) * 10);

				if (volume === 1)
					volume = 0;

				volume = Math.round(volume);

				if (this._micProducer && volume !== this._micProducer.volume)
				{
					this._micProducer.volume = volume;

					store.dispatch(peerVolumeActions.setPeerVolume(this._peerId, volume));
				}
			});
			this._hark.on('speaking', function() 
			{
				store.dispatch(meActions.setIsSpeaking(true));
			});
			this._hark.on('stopped_speaking', function() 
			{
				store.dispatch(meActions.setIsSpeaking(false));
			});
			if (this._micProducer && this._micProducer.id)
				store.dispatch(
					producerActions.setProducerTrack(this._micProducer.id, track));

			store.dispatch(settingsActions.setSelectedAudioDevice(deviceId));

			await this._updateAudioDevices();
		}
		catch (error)
		{
			logger.error('changeAudioDevice() failed: %o', error);
		}

		store.dispatch(
			meActions.setAudioInProgress(false));
	}

	async changeVideoResolution(resolution)
	{
		logger.debug('changeVideoResolution() [resolution: %s]', resolution);

		store.dispatch(
			meActions.setWebcamInProgress(true));

		try
		{
			const deviceId = await this._getWebcamDeviceId();

			const device = this._webcams[deviceId];

			if (!device)
				throw new Error('no webcam devices');

			this._webcamProducer.track.stop();

			logger.debug('changeVideoResolution() | calling getUserMedia()');

			const stream = await navigator.mediaDevices.getUserMedia(
				{
					video :
					{
						deviceId : { exact: device.deviceId },
						...VIDEO_CONSTRAINS[resolution]
					}
				});

			const track = stream.getVideoTracks()[0];

			await this._webcamProducer.replaceTrack({ track });

			store.dispatch(
				producerActions.setProducerTrack(this._webcamProducer.id, track));

			store.dispatch(settingsActions.setSelectedWebcamDevice(deviceId));
			store.dispatch(settingsActions.setVideoResolution(resolution));

			await this._updateWebcams();
		}
		catch (error)
		{
			logger.error('changeVideoResolution() failed: %o', error);
		}

		store.dispatch(
			meActions.setWebcamInProgress(false));
	}

	async changeWebcam(deviceId)
	{
		logger.debug('changeWebcam() [deviceId: %s]', deviceId);

		store.dispatch(
			meActions.setWebcamInProgress(true));

		try
		{
			const device = this._webcams[deviceId];
			const resolution = store.getState().settings.resolution;

			if (!device)
				throw new Error('no webcam devices');
			
			logger.debug(
				'changeWebcam() | new selected webcam [device:%o]',
				device);
			if (this._webcamProducer && this._webcamProducer.track)
				this._webcamProducer.track.stop();

			logger.debug('changeWebcam() | calling getUserMedia()');

			const stream = await navigator.mediaDevices.getUserMedia(
				{
					video :
					{
						deviceId : { exact: device.deviceId },
						...VIDEO_CONSTRAINS[resolution]
					}
				});

			if (stream)
			{
				const track = stream.getVideoTracks()[0];

				if (track)
				{
					await this._webcamProducer.replaceTrack({ track });
	
					store.dispatch(
						producerActions.setProducerTrack(this._webcamProducer.id, track));
							
				}
				else
				{
					logger.warn('getVideoTracks Error: First Video Track is null');
				}
	
			}
			else
			{
				logger.warn('getUserMedia Error: Stream is null!');
			}

			store.dispatch(settingsActions.setSelectedWebcamDevice(deviceId));

			await this._updateWebcams();
		}
		catch (error)
		{
			logger.error('changeWebcam() failed: %o', error);
		}

		store.dispatch(
			meActions.setWebcamInProgress(false));
	}

	setSelectedPeer(peerId)
	{
		logger.debug('setSelectedPeer() [peerId:"%s"]', peerId);

		this._spotlights.setPeerSpotlight(peerId);

		store.dispatch(
			roomActions.setSelectedPeer(peerId));
	}

	async promoteLobbyPeer(peerId)
	{
		logger.debug('promoteLobbyPeer() [peerId:"%s"]', peerId);

		store.dispatch(
			lobbyPeerActions.setLobbyPeerPromotionInProgress(peerId, true));

		try
		{
			await this.sendRequest('promotePeer', { peerId });
		}
		catch (error)
		{
			logger.error('promoteLobbyPeer() failed: %o', error);
		}

		store.dispatch(
			lobbyPeerActions.setLobbyPeerPromotionInProgress(peerId, false));
	}

	async kickPeer(peerId)
	{
		logger.debug('kickPeer() [peerId:"%s"]', peerId);

		store.dispatch(
			peerActions.setPeerKickInProgress(peerId, true));

		try
		{
			await this.sendRequest('moderator:kickPeer', { peerId });
		}
		catch (error)
		{
			logger.error('kickPeer() failed: %o', error);
		}

		store.dispatch(
			peerActions.setPeerKickInProgress(peerId, false));
	}

	async muteAllPeers()
	{
		logger.debug('muteAllPeers()');

		store.dispatch(
			roomActions.setMuteAllInProgress(true));

		try
		{
			await this.sendRequest('moderator:muteAll');
		}
		catch (error)
		{
			logger.error('muteAllPeers() failed: %o', error);
		}

		store.dispatch(
			roomActions.setMuteAllInProgress(false));
	}

	async stopAllPeerVideo()
	{
		logger.debug('stopAllPeerVideo()');

		store.dispatch(
			roomActions.setStopAllVideoInProgress(true));

		try
		{
			await this.sendRequest('moderator:stopAllVideo');
		}
		catch (error)
		{
			logger.error('stopAllPeerVideo() failed: %o', error);
		}

		store.dispatch(
			roomActions.setStopAllVideoInProgress(false));
	}

	async closeMeeting()
	{
		logger.debug('closeMeeting()');

		store.dispatch(
			roomActions.setCloseMeetingInProgress(true));

		try
		{
			await this.sendRequest('moderator:closeMeeting');
		}
		catch (error)
		{
			logger.error('closeMeeting() failed: %o', error);
		}

		store.dispatch(
			roomActions.setCloseMeetingInProgress(false));
	}

	// type: mic/webcam/screen
	// mute: true/false
	async modifyPeerConsumer(peerId, type, mute)
	{
		logger.debug(
			'modifyPeerConsumer() [peerId:"%s", type:"%s"]',
			peerId,
			type
		);

		if (type === 'mic')
			store.dispatch(
				peerActions.setPeerAudioInProgress(peerId, true));
		else if (type === 'webcam')
			store.dispatch(
				peerActions.setPeerVideoInProgress(peerId, true));
		else if (type === 'screen')
			store.dispatch(
				peerActions.setPeerScreenInProgress(peerId, true));

		try
		{
			for (const consumer of this._consumers.values())
			{
				if (consumer.appData.peerId === peerId && consumer.appData.source === type)
				{
					if (mute)
					{
						await this._pauseConsumer(consumer);
					}
					else
						await this._resumeConsumer(consumer);
				}
			}
		}
		catch (error)
		{
			logger.error('modifyPeerConsumer() failed: %o', error);
		}

		if (type === 'mic')
			store.dispatch(
				peerActions.setPeerAudioInProgress(peerId, false));
		else if (type === 'webcam')
			store.dispatch(
				peerActions.setPeerVideoInProgress(peerId, false));
		else if (type === 'screen')
			store.dispatch(
				peerActions.setPeerScreenInProgress(peerId, false));
	}

	async _pauseConsumer(consumer)
	{
		logger.debug('_pauseConsumer() [consumer: %o]', consumer);

		if (consumer.paused || consumer.closed)
			return;

		try
		{
			await this.sendRequest('pauseConsumer', { consumerId: consumer.id });

			consumer.pause();

			store.dispatch(
				consumerActions.setConsumerPaused(consumer.id, 'local'));
		}
		catch (error)
		{
			logger.error('_pauseConsumer() | failed:%o', error);
		}
	}

	async _resumeConsumer(consumer)
	{
		logger.debug('_resumeConsumer() [consumer: %o]', consumer);

		if (!consumer.paused || consumer.closed)
			return;

		try
		{
			await this.sendRequest('resumeConsumer', { consumerId: consumer.id });

			consumer.resume();

			store.dispatch(
				consumerActions.setConsumerResumed(consumer.id, 'local'));
		}
		catch (error)
		{
			logger.error('_resumeConsumer() | failed:%o', error);
		}
	}

	async sendRaiseHandState(state)
	{
		logger.debug('sendRaiseHandState: ', state);

		store.dispatch(
			meActions.setMyRaiseHandStateInProgress(true));

		try
		{
			await this.sendRequest('raiseHand', { raiseHandState: state });

			store.dispatch(
				meActions.setMyRaiseHandState(state));
		}
		catch (error)
		{
			logger.error('sendRaiseHandState() | failed: %o', error);

			// We need to refresh the component for it to render changed state
			store.dispatch(meActions.setMyRaiseHandState(!state));
		}

		store.dispatch(
			meActions.setMyRaiseHandStateInProgress(false));
	}

	async setMaxSendingSpatialLayer(spatialLayer)
	{
		logger.debug('setMaxSendingSpatialLayer() [spatialLayer:%s]', spatialLayer);

		try
		{
			if (this._webcamProducer)
				await this._webcamProducer.setMaxSpatialLayer(spatialLayer);
			if (this._screenSharingProducer)
				await this._screenSharingProducer.setMaxSpatialLayer(spatialLayer);
		}
		catch (error)
		{
			logger.error('setMaxSendingSpatialLayer() | failed:"%o"', error);
		}
	}

	async setConsumerPreferredLayers(consumerId, spatialLayer, temporalLayer)
	{
		logger.debug(
			'setConsumerPreferredLayers() [consumerId:%s, spatialLayer:%s, temporalLayer:%s]',
			consumerId, spatialLayer, temporalLayer);

		try
		{
			await this.sendRequest(
				'setConsumerPreferedLayers', { consumerId, spatialLayer, temporalLayer });

			store.dispatch(consumerActions.setConsumerPreferredLayers(
				consumerId, spatialLayer, temporalLayer));
		}
		catch (error)
		{
			logger.error('setConsumerPreferredLayers() | failed:"%o"', error);
		}
	}

	async setConsumerPriority(consumerId, priority)
	{
		logger.debug(
			'setConsumerPriority() [consumerId:%s, priority:%d]',
			consumerId, priority);

		try
		{
			await this.sendRequest('setConsumerPriority', { consumerId, priority });

			store.dispatch(consumerActions.setConsumerPriority(consumerId, priority));
		}
		catch (error)
		{
			logger.error('setConsumerPriority() | failed:%o', error);
		}
	}

	async requestConsumerKeyFrame(consumerId)
	{
		logger.debug('requestConsumerKeyFrame() [consumerId:%s]', consumerId);

		try
		{
			await this.sendRequest('requestConsumerKeyFrame', { consumerId });
		}
		catch (error)
		{
			logger.error('requestConsumerKeyFrame() | failed:%o', error);
		}
	}

	async _loadDynamicImports()
	{
		({ default: createTorrent } = await import(

			/* webpackPrefetch: true */
			/* webpackChunkName: "createtorrent" */
			'create-torrent'
		));

		({ default: WebTorrent } = await import(

			/* webpackPrefetch: true */
			/* webpackChunkName: "webtorrent" */
			'webtorrent'
		));

		({ default: saveAs } = await import(

			/* webpackPrefetch: true */
			/* webpackChunkName: "file-saver" */
			'file-saver'
		));

		({ default: ScreenShare } = await import(

			/* webpackPrefetch: true */
			/* webpackChunkName: "screensharing" */
			'./ScreenShare'
		));

		({ default: Spotlights } = await import(

			/* webpackPrefetch: true */
			/* webpackChunkName: "spotlights" */
			'./Spotlights'
		));

		mediasoupClient = await import(

			/* webpackPrefetch: true */
			/* webpackChunkName: "mediasoup" */
			'mediasoup-client'
		);

		({ default: io } = await import(

			/* webpackPrefetch: true */
			/* webpackChunkName: "socket.io" */
			'socket.io-client'
		));
	}

	async join({ roomId, joinVideo })
	{
		await this._loadDynamicImports();

		this._roomId = roomId;

		store.dispatch(roomActions.setRoomName(roomId));

		this._signalingUrl = getSignalingUrl(this._peerId, roomId);

		this._screenSharing = ScreenShare.create(this._device);

		this._signalingSocket = io(this._signalingUrl);

		this._spotlights = new Spotlights(this._maxSpotlights, this._signalingSocket);

		store.dispatch(roomActions.setRoomState('connecting'));

		this._signalingSocket.on('connect', () =>
		{
			logger.debug('signaling Peer "connect" event');
		});

		this._signalingSocket.on('disconnect', (reason) =>
		{
			logger.warn('signaling Peer "disconnect" event [reason:"%s"]', reason);

			if (this._closed)
				return;

			if (reason === 'io server disconnect')
			{
				store.dispatch(requestActions.notify(
					{
						text : intl.formatMessage({
							id             : 'socket.disconnected',
							defaultMessage : 'You are disconnected'
						})
					}));

				this.close();
			}

			store.dispatch(requestActions.notify(
				{
					text : intl.formatMessage({
						id             : 'socket.reconnecting',
						defaultMessage : 'You are disconnected, attempting to reconnect'
					})
				}));

			if (this._screenSharingProducer)
			{
				this._screenSharingProducer.close();

				store.dispatch(
					producerActions.removeProducer(this._screenSharingProducer.id));

				this._screenSharingProducer = null;
			}

			if (this._webcamProducer)
			{
				this._webcamProducer.close();

				store.dispatch(
					producerActions.removeProducer(this._webcamProducer.id));

				this._webcamProducer = null;
			}

			if (this._micProducer)
			{
				this._micProducer.close();

				store.dispatch(
					producerActions.removeProducer(this._micProducer.id));

				this._micProducer = null;
			}

			if (this._sendTransport)
			{
				this._sendTransport.close();

				this._sendTransport = null;
			}

			if (this._recvTransport)
			{
				this._recvTransport.close();

				this._recvTransport = null;
			}

			store.dispatch(roomActions.setRoomState('connecting'));
		});

		this._signalingSocket.on('reconnect_failed', () =>
		{
			logger.warn('signaling Peer "reconnect_failed" event');

			store.dispatch(requestActions.notify(
				{
					text : intl.formatMessage({
						id             : 'socket.disconnected',
						defaultMessage : 'You are disconnected'
					})
				}));

			this.close();
		});

		this._signalingSocket.on('reconnect', (attemptNumber) =>
		{
			logger.debug('signaling Peer "reconnect" event [attempts:"%s"]', attemptNumber);

			store.dispatch(requestActions.notify(
				{
					text : intl.formatMessage({
						id             : 'socket.reconnected',
						defaultMessage : 'You are reconnected'
					})
				}));

			store.dispatch(roomActions.setRoomState('connected'));
		});

		this._signalingSocket.on('request', async (request, cb) =>
		{
			logger.debug(
				'socket "request" event [method:%s, data:%o]',
				request.method, request.data);

			switch (request.method)
			{
				case 'newConsumer':
				{
					const {
						peerId,
						producerId,
						id,
						kind,
						rtpParameters,
						type,
						appData,
						producerPaused
					} = request.data;

					let codecOptions;

					if (kind === 'audio')
					{
						codecOptions =
						{
							opusStereo : 1
						};
					}

					const consumer = await this._recvTransport.consume(
						{
							id,
							producerId,
							kind,
							rtpParameters,
							codecOptions,
							appData : { ...appData, peerId } // Trick.
						});

					// Store in the map.
					this._consumers.set(consumer.id, consumer);

					consumer.on('transportclose', () =>
					{
						this._consumers.delete(consumer.id);
					});

					const { spatialLayers, temporalLayers } =
						mediasoupClient.parseScalabilityMode(
							consumer.rtpParameters.encodings[0].scalabilityMode);

					store.dispatch(consumerActions.addConsumer(
						{
							id                     : consumer.id,
							peerId                 : peerId,
							kind                   : kind,
							type                   : type,
							locallyPaused          : false,
							remotelyPaused         : producerPaused,
							rtpParameters          : consumer.rtpParameters,
							source                 : consumer.appData.source,
							spatialLayers          : spatialLayers,
							temporalLayers         : temporalLayers,
							preferredSpatialLayer  : spatialLayers - 1,
							preferredTemporalLayer : temporalLayers - 1,
							priority               : 1,
							codec                  : consumer.rtpParameters.codecs[0].mimeType.split('/')[1],
							track                  : consumer.track
						},
						peerId));

					// We are ready. Answer the request so the server will
					// resume this Consumer (which was paused for now).
					cb(null);

					if (kind === 'audio')
					{
						consumer.volume = 0;

						const stream = new MediaStream();

						stream.addTrack(consumer.track);

						if (!stream.getAudioTracks()[0])
							throw new Error('request.newConsumer | given stream has no audio track');

						consumer.hark = hark(stream, { play: false });

						// eslint-disable-next-line no-unused-vars
						consumer.hark.on('volume_change', (dBs, threshold) =>
						{
							// The exact formula to convert from dBs (-100..0) to linear (0..1) is:
							//   Math.pow(10, dBs / 20)
							// However it does not produce a visually useful output, so let exagerate
							// it a bit. Also, let convert it from 0..1 to 0..10 and avoid value 1 to
							// minimize component renderings.
							let volume = Math.round(Math.pow(10, dBs / 85) * 10);

							if (volume === 1)
								volume = 0;

							volume = Math.round(volume);

							if (consumer && volume !== consumer.volume)
							{
								consumer.volume = volume;

								store.dispatch(peerVolumeActions.setPeerVolume(peerId, volume));
							}
						});
					}

					break;
				}

				default:
				{
					logger.error('unknown request.method "%s"', request.method);

					cb(500, `unknown request.method "${request.method}"`);
				}
			}
		});

		this._signalingSocket.on('notification', async (notification) =>
		{
			logger.debug(
				'socket "notification" event [method:%s, data:%o]',
				notification.method, notification.data);

			try
			{
				switch (notification.method)
				{
					case 'enteredLobby':
					{
						store.dispatch(roomActions.setInLobby(true));

						const { displayName } = store.getState().settings;
						const { picture } = store.getState().me;
	
						await this.sendRequest('changeDisplayName', { displayName });
						await this.sendRequest('changePicture', { picture });
						break;
					}

					case 'signInRequired':
					{
						store.dispatch(roomActions.setSignInRequired(true));
	
						break;
					}
						
					case 'roomReady':
					{
						const { turnServers } = notification.data;

						this._turnServers = turnServers;

						store.dispatch(roomActions.toggleJoined());
						store.dispatch(roomActions.setInLobby(false));
	
						await this._joinRoom({ joinVideo });
	
						break;
					}

					case 'roomBack':
					{
						await this._joinRoom({ joinVideo });
	
						break;
					}
	
					case 'lockRoom':
					{
						store.dispatch(
							roomActions.setRoomLocked());
	
						store.dispatch(requestActions.notify(
							{
								text : intl.formatMessage({
									id             : 'room.locked',
									defaultMessage : 'Room is now locked'
								})
							}));
	
						break;
					}
	
					case 'unlockRoom':
					{
						store.dispatch(
							roomActions.setRoomUnLocked());
						
						store.dispatch(requestActions.notify(
							{
								text : intl.formatMessage({
									id             : 'room.unlocked',
									defaultMessage : 'Room is now unlocked'
								})
							}));
	
						break;
					}
	
					case 'parkedPeer':
					{
						const { peerId } = notification.data;
	
						store.dispatch(
							lobbyPeerActions.addLobbyPeer(peerId));
						store.dispatch(
							roomActions.setToolbarsVisible(true));
	
						store.dispatch(requestActions.notify(
							{
								text : intl.formatMessage({
									id             : 'room.newLobbyPeer',
									defaultMessage : 'New participant entered the lobby'
								})
							}));
	
						break;
					}
	
					case 'lobby:peerClosed':
					{
						const { peerId } = notification.data;
	
						store.dispatch(
							lobbyPeerActions.removeLobbyPeer(peerId));
	
						store.dispatch(requestActions.notify(
							{
								text : intl.formatMessage({
									id             : 'room.lobbyPeerLeft',
									defaultMessage : 'Participant in lobby left'
								})
							}));
	
						break;
					}
	
					case 'lobby:promotedPeer':
					{
						const { peerId } = notification.data;

						store.dispatch(
							lobbyPeerActions.removeLobbyPeer(peerId));

						break;
					}
	
					case 'lobby:changeDisplayName':
					{
						const { peerId, displayName } = notification.data;

						store.dispatch(
							lobbyPeerActions.setLobbyPeerDisplayName(displayName, peerId));

						store.dispatch(requestActions.notify(
							{
								text : intl.formatMessage({
									id             : 'room.lobbyPeerChangedDisplayName',
									defaultMessage : 'Participant in lobby changed name to {displayName}'
								}, {
									displayName
								})
							}));

						break;
					}
					
					case 'lobby:changePicture':
					{
						const { peerId, picture } = notification.data;
	
						store.dispatch(
							lobbyPeerActions.setLobbyPeerPicture(picture, peerId));

						store.dispatch(requestActions.notify(
							{
								text : intl.formatMessage({
									id             : 'room.lobbyPeerChangedPicture',
									defaultMessage : 'Participant in lobby changed picture'
								})
							}));

						break;
					}

					case 'setAccessCode':
					{
						const { accessCode } = notification.data;
	
						store.dispatch(
							roomActions.setAccessCode(accessCode));

						store.dispatch(requestActions.notify(
							{
								text : intl.formatMessage({
									id             : 'room.setAccessCode',
									defaultMessage : 'Access code for room updated'
								})
							}));

						break;
					}
	
					case 'setJoinByAccessCode':
					{
						const { joinByAccessCode } = notification.data;
						
						store.dispatch(
							roomActions.setJoinByAccessCode(joinByAccessCode));
						
						if (joinByAccessCode)
						{
							store.dispatch(requestActions.notify(
								{
									text : intl.formatMessage({
										id             : 'room.accessCodeOn',
										defaultMessage : 'Access code for room is now activated'
									})
								}));
						}
						else 
						{
							store.dispatch(requestActions.notify(
								{
									text : intl.formatMessage({
										id             : 'room.accessCodeOff',
										defaultMessage : 'Access code for room is now deactivated'
									})
								}));
						}

						break;
					}
	
					case 'activeSpeaker':
					{
						const { peerId } = notification.data;
	
						store.dispatch(
							roomActions.setRoomActiveSpeaker(peerId));

						if (peerId && peerId !== this._peerId)
							this._spotlights.handleActiveSpeaker(peerId);
	
						break;
					}
	
					case 'changeDisplayName':
					{
						const { peerId, displayName, oldDisplayName } = notification.data;

						store.dispatch(
							peerActions.setPeerDisplayName(displayName, peerId));

						store.dispatch(requestActions.notify(
							{
								text : intl.formatMessage({
									id             : 'room.peerChangedDisplayName',
									defaultMessage : '{oldDisplayName} is now {displayName}'
								}, {
									oldDisplayName,
									displayName
								})
							}));

						break;
					}

					case 'changePicture':
					{
						const { peerId, picture } = notification.data;

						store.dispatch(peerActions.setPeerPicture(peerId, picture));

						break;
					}

					case 'chatMessage':
					{
						const { peerId, chatMessage } = notification.data;

						store.dispatch(
							chatActions.addResponseMessage({ ...chatMessage, peerId }));

						if (
							!store.getState().toolarea.toolAreaOpen ||
							(store.getState().toolarea.toolAreaOpen &&
							store.getState().toolarea.currentToolTab !== 'chat')
						) // Make sound
						{
							store.dispatch(
								roomActions.setToolbarsVisible(true));
							this._soundNotification();
						}

						break;
					}

					case 'sendFile':
					{
						const { peerId, magnetUri } = notification.data;

						store.dispatch(fileActions.addFile(peerId, magnetUri));

						store.dispatch(requestActions.notify(
							{
								text : intl.formatMessage({
									id             : 'room.newFile',
									defaultMessage : 'New file available'
								})
							}));

						if (
							!store.getState().toolarea.toolAreaOpen ||
							(store.getState().toolarea.toolAreaOpen &&
							store.getState().toolarea.currentToolTab !== 'files')
						) // Make sound
						{
							store.dispatch(
								roomActions.setToolbarsVisible(true));
							this._soundNotification();
						}

						break;
					}

					case 'producerScore':
					{
						const { producerId, score } = notification.data;

						store.dispatch(
							producerActions.setProducerScore(producerId, score));

						break;
					}

					case 'newPeer':
					{
						const { id, displayName, picture, roles } = notification.data;

						store.dispatch(
							peerActions.addPeer({ id, displayName, picture, roles, consumers: [] }));

						store.dispatch(requestActions.notify(
							{
								text : intl.formatMessage({
									id             : 'room.newPeer',
									defaultMessage : '{displayName} joined the room'
								}, {
									displayName
								})
							}));

						break;
					}

					case 'peerClosed':
					{
						const { peerId } = notification.data;

						store.dispatch(
							peerActions.removePeer(peerId));

						break;
					}

					case 'consumerClosed':
					{
						const { consumerId } = notification.data;
						const consumer = this._consumers.get(consumerId);
	
						if (!consumer)
							break;
	
						consumer.close();
	
						if (consumer.hark != null)
							consumer.hark.stop();
	
						this._consumers.delete(consumerId);
	
						const { peerId } = consumer.appData;
	
						store.dispatch(
							consumerActions.removeConsumer(consumerId, peerId));
	
						break;
					}
	
					case 'consumerPaused':
					{
						const { consumerId } = notification.data;
						const consumer = this._consumers.get(consumerId);
	
						if (!consumer)
							break;
	
						store.dispatch(
							consumerActions.setConsumerPaused(consumerId, 'remote'));

						break;
					}
	
					case 'consumerResumed':
					{
						const { consumerId } = notification.data;
						const consumer = this._consumers.get(consumerId);
	
						if (!consumer)
							break;
	
						store.dispatch(
							consumerActions.setConsumerResumed(consumerId, 'remote'));
	
						break;
					}
	
					case 'consumerLayersChanged':
					{
						const { consumerId, spatialLayer, temporalLayer } = notification.data;
						const consumer = this._consumers.get(consumerId);
	
						if (!consumer)
							break;
	
						store.dispatch(consumerActions.setConsumerCurrentLayers(
							consumerId, spatialLayer, temporalLayer));
	
						break;
					}
	
					case 'consumerScore':
					{
						const { consumerId, score } = notification.data;
	
						store.dispatch(
							consumerActions.setConsumerScore(consumerId, score));
	
						break;
					}

					case 'moderator:mute':
					{
						// const { peerId } = notification.data;

						if (this._micProducer && !this._micProducer.paused)
						{
							this.muteMic();

							store.dispatch(requestActions.notify(
								{
									text : intl.formatMessage({
										id             : 'moderator.mute',
										defaultMessage : 'Moderator muted your microphone'
									})
								}));
						}

						break;
					}

					case 'moderator:stopVideo':
					{
						// const { peerId } = notification.data;

						this.disableWebcam();
						this.disableScreenSharing();

						store.dispatch(requestActions.notify(
							{
								text : intl.formatMessage({
									id             : 'moderator.mute',
									defaultMessage : 'Moderator stopped your video'
								})
							}));

						break;
					}

					case 'moderator:kick':
					{
						// Need some feedback
						this.close();

						break;
					}

					case 'gotRole':
					{
						const { peerId, role } = notification.data;

						if (peerId === this._peerId)
						{
							store.dispatch(meActions.addRole(role));

							store.dispatch(requestActions.notify(
								{
									text : intl.formatMessage({
										id             : 'roles.gotRole',
										defaultMessage : `You got the role: ${role}`
									})
								}));
						}
						else
							store.dispatch(peerActions.addPeerRole(peerId, role));

						break;
					}

					case 'lostRole':
					{
						const { peerId, role } = notification.data;

						if (peerId === this._peerId)
						{
							store.dispatch(meActions.removeRole(role));

							store.dispatch(requestActions.notify(
								{
									text : intl.formatMessage({
										id             : 'roles.lostRole',
										defaultMessage : `You lost the role: ${role}`
									})
								}));
						}
						else
							store.dispatch(peerActions.removePeerRole(peerId, role));

						break;
					}
	
					default:
					{
						logger.error(
							'unknown notification.method "%s"', notification.method);
					}
				}
			}
			catch (error)
			{
				logger.error('error on socket "notification" event failed:"%o"', error);

				store.dispatch(requestActions.notify(
					{
						type : 'error',
						text : intl.formatMessage({
							id             : 'socket.requestError',
							defaultMessage : 'Error on server request'
						})
					}));
			}

		});
	}

	async _joinRoom({ joinVideo })
	{
		logger.debug('_joinRoom()');

		const { displayName } = store.getState().settings;
		const { picture } = store.getState().me;

		try
		{
			this._torrentSupport = WebTorrent.WEBRTC_SUPPORT;

			this._webTorrent = this._torrentSupport && new WebTorrent({
				tracker : {
					rtcConfig : {
						iceServers : this._turnServers
					}
				}
			});

			this._webTorrent.on('error', (error) =>
			{
				logger.error('Filesharing [error:"%o"]', error);
	
				store.dispatch(requestActions.notify(
					{
						type : 'error',
						text : intl.formatMessage({
							id             : 'filesharing.error',
							defaultMessage : 'There was a filesharing error'
						})
					}));
			});

			this._mediasoupDevice = new mediasoupClient.Device();

			const routerRtpCapabilities =
				await this.sendRequest('getRouterRtpCapabilities');

			await this._mediasoupDevice.load({ routerRtpCapabilities });

			if (this._produce)
			{
				const transportInfo = await this.sendRequest(
					'createWebRtcTransport',
					{
						forceTcp  : this._forceTcp,
						producing : true,
						consuming : false
					});

				const {
					id,
					iceParameters,
					iceCandidates,
					dtlsParameters
				} = transportInfo;

				this._sendTransport = this._mediasoupDevice.createSendTransport(
					{
						id,
						iceParameters,
						iceCandidates,
						dtlsParameters,
						iceServers             : this._turnServers,
						// TODO: Fix for issue #72
						iceTransportPolicy     : this._device.flag === 'firefox' && this._turnServers ? 'relay' : undefined,
						proprietaryConstraints : PC_PROPRIETARY_CONSTRAINTS
					});

				this._sendTransport.on(
					'connect', ({ dtlsParameters }, callback, errback) => // eslint-disable-line no-shadow
					{
						this.sendRequest(
							'connectWebRtcTransport',
							{
								transportId : this._sendTransport.id,
								dtlsParameters
							})
							.then(callback)
							.catch(errback);
					});

				this._sendTransport.on(
					'produce', async ({ kind, rtpParameters, appData }, callback, errback) =>
					{
						try
						{
							// eslint-disable-next-line no-shadow
							const { id } = await this.sendRequest(
								'produce',
								{
									transportId : this._sendTransport.id,
									kind,
									rtpParameters,
									appData
								});

							callback({ id });
						}
						catch (error)
						{
							errback(error);
						}
					});
			}

			const transportInfo = await this.sendRequest(
				'createWebRtcTransport',
				{
					forceTcp  : this._forceTcp,
					producing : false,
					consuming : true
				});

			const {
				id,
				iceParameters,
				iceCandidates,
				dtlsParameters
			} = transportInfo;

			this._recvTransport = this._mediasoupDevice.createRecvTransport(
				{
					id,
					iceParameters,
					iceCandidates,
					dtlsParameters,
					iceServers         : this._turnServers,
					// TODO: Fix for issue #72
					iceTransportPolicy : this._device.flag === 'firefox' && this._turnServers ? 'relay' : undefined
				});

			this._recvTransport.on(
				'connect', ({ dtlsParameters }, callback, errback) => // eslint-disable-line no-shadow
				{
					this.sendRequest(
						'connectWebRtcTransport',
						{
							transportId : this._recvTransport.id,
							dtlsParameters
						})
						.then(callback)
						.catch(errback);
				});

			// Set our media capabilities.
			store.dispatch(meActions.setMediaCapabilities(
				{
					canSendMic     : this._mediasoupDevice.canProduce('audio'),
					canSendWebcam  : this._mediasoupDevice.canProduce('video'),
					canShareScreen : this._mediasoupDevice.canProduce('video') &&
						this._screenSharing.isScreenShareAvailable(),
					canShareFiles : this._torrentSupport
				}));

<<<<<<< HEAD
			const { authenticated, roles, peers } = await this.sendRequest(
=======
			const { roles, peers, permissionsFromRoles, userRoles } = await this.sendRequest(
>>>>>>> a6347dc2
				'join',
				{
					displayName     : displayName,
					picture         : picture,
					rtpCapabilities : this._mediasoupDevice.rtpCapabilities
				});

			logger.debug(
				'_joinRoom() joined [authenticated:"%s", peers:"%o", roles:"%o"]',
				authenticated,
				peers,
				roles
			);

			store.dispatch(meActions.loggedIn(authenticated));

			store.dispatch(roomActions.setUserRoles(userRoles));
			store.dispatch(roomActions.setPermissionsFromRoles(permissionsFromRoles));

			const myRoles = store.getState().me.roles;

			for (const role of roles)
			{
				if (!myRoles.includes(role))
				{
					store.dispatch(meActions.addRole(role));

					store.dispatch(requestActions.notify(
						{
							text : intl.formatMessage({
								id             : 'roles.gotRole',
								defaultMessage : `You got the role: ${role}`
							})
						}));
				}
			}

			for (const peer of peers)
			{
				store.dispatch(
					peerActions.addPeer({ ...peer, consumers: [] }));
			}

			this._spotlights.addPeers(peers);

			this._spotlights.on('spotlights-updated', (spotlights) =>
			{
				store.dispatch(roomActions.setSpotlights(spotlights));
				this.updateSpotlights(spotlights);
			});

			// Don't produce if explicitely requested to not to do it.
			if (this._produce)
			{
				if (this._mediasoupDevice.canProduce('audio'))
					if (!this._muted)
					{
						await this.enableMic();
						if (peers.length > 4) 
							this.muteMic();
					}

				if (joinVideo && this._mediasoupDevice.canProduce('video'))
					this.enableWebcam();
			}

			store.dispatch(roomActions.setRoomState('connected'));

			// Clean all the existing notifcations.
			store.dispatch(notificationActions.removeAllNotifications());

			this.getServerHistory();

			store.dispatch(requestActions.notify(
				{
					text : intl.formatMessage({
						id             : 'room.joined',
						defaultMessage : 'You have joined the room'
					})
				}));

			this._spotlights.start();
		}
		catch (error)
		{
			logger.error('_joinRoom() failed:"%o"', error);

			store.dispatch(requestActions.notify(
				{
					type : 'error',
					text : intl.formatMessage({
						id             : 'room.cantJoin',
						defaultMessage : 'Unable to join the room'
					})
				}));

			this.close();
		}
	}

	async lockRoom()
	{
		logger.debug('lockRoom()');

		try
		{
			await this.sendRequest('lockRoom');

			store.dispatch(
				roomActions.setRoomLocked());

			store.dispatch(requestActions.notify(
				{
					text : intl.formatMessage({
						id             : 'room.youLocked',
						defaultMessage : 'You locked the room'
					})
				}));
		}
		catch (error)
		{
			store.dispatch(requestActions.notify(
				{
					type : 'error',
					text : intl.formatMessage({
						id             : 'room.cantLock',
						defaultMessage : 'Unable to lock the room'
					})
				}));

			logger.error('lockRoom() | failed: %o', error);
		}
	}

	async unlockRoom()
	{
		logger.debug('unlockRoom()');

		try
		{
			await this.sendRequest('unlockRoom');

			store.dispatch(
				roomActions.setRoomUnLocked());

			store.dispatch(requestActions.notify(
				{
					text : intl.formatMessage({
						id             : 'room.youUnLocked',
						defaultMessage : 'You unlocked the room'
					})
				}));
		}
		catch (error)
		{
			store.dispatch(requestActions.notify(
				{
					type : 'error',
					text : intl.formatMessage({
						id             : 'room.cantUnLock',
						defaultMessage : 'Unable to unlock the room'
					})
				}));

			logger.error('unlockRoom() | failed: %o', error);
		}
	}

	async setAccessCode(code)
	{
		logger.debug('setAccessCode()');

		try
		{
			await this.sendRequest('setAccessCode', { accessCode: code });

			store.dispatch(
				roomActions.setAccessCode(code));

			store.dispatch(requestActions.notify(
				{
					text : 'Access code saved.'
				}));
		}
		catch (error)
		{
			logger.error('setAccessCode() | failed: %o', error);
			store.dispatch(requestActions.notify(
				{
					type : 'error',
					text : 'Unable to set access code.'
				}));
		}
	}

	async setJoinByAccessCode(value)
	{
		logger.debug('setJoinByAccessCode()');

		try
		{
			await this.sendRequest('setJoinByAccessCode', { joinByAccessCode: value });

			store.dispatch(
				roomActions.setJoinByAccessCode(value));

			store.dispatch(requestActions.notify(
				{
					text : `You switched Join by access-code to ${value}`
				}));
		}
		catch (error)
		{
			logger.error('setAccessCode() | failed: %o', error);
			store.dispatch(requestActions.notify(
				{
					type : 'error',
					text : 'Unable to set join by access code.'
				}));
		}
	}

	async enableMic()
	{
		if (this._micProducer)
			return;

		if (this._mediasoupDevice && !this._mediasoupDevice.canProduce('audio'))
		{
			logger.error('enableMic() | cannot produce audio');

			return;
		}

		let track;

		store.dispatch(
			meActions.setAudioInProgress(true));

		try
		{
			const deviceId = await this._getAudioDeviceId();

			const device = this._audioDevices[deviceId];

			if (!device)
				throw new Error('no audio devices');
			
			logger.debug(
				'enableMic() | new selected audio device [device:%o]',
				device);

			logger.debug('enableMic() | calling getUserMedia()');

			const stream = await navigator.mediaDevices.getUserMedia(
				{
					audio : {
						deviceId : { exact: deviceId }
					}
				}
			);

			track = stream.getAudioTracks()[0];

			this._micProducer = await this._sendTransport.produce(
				{
					track,
					codecOptions :
					{
						opusStereo          : false,
						opusDtx             : true,
						opusFec             : true,
						opusPtime           : '3',
						opusMaxPlaybackRate	: 48000
					},
					appData : 
					{ source: 'mic' }
				});

			store.dispatch(producerActions.addProducer(
				{
					id            : this._micProducer.id,
					source        : 'mic',
					paused        : this._micProducer.paused,
					track         : this._micProducer.track,
					rtpParameters : this._micProducer.rtpParameters,
					codec         : this._micProducer.rtpParameters.codecs[0].mimeType.split('/')[1]
				}));

			store.dispatch(settingsActions.setSelectedAudioDevice(deviceId));

			await this._updateAudioDevices();

			this._micProducer.on('transportclose', () =>
			{
				this._micProducer = null;
			});

			this._micProducer.on('trackended', () =>
			{
				store.dispatch(requestActions.notify(
					{
						type : 'error',
						text : intl.formatMessage({
							id             : 'devices.microphoneDisconnected',
							defaultMessage : 'Microphone disconnected'
						})
					}));

				this.disableMic()
					.catch(() => {});
			});

			this._micProducer.volume = 0;

			if (this._hark != null)
				this._hark.stop();

			if (this._harkStream != null)
				this._harkStream.getAudioTracks()[0].stop();

			this._harkStream = new MediaStream();

			this._harkStream.addTrack(track.clone());

			if (!this._harkStream.getAudioTracks()[0])
				throw new Error('enableMic(): given stream has no audio track');

			this._hark = hark(this._harkStream, { play: false });

			// eslint-disable-next-line no-unused-vars
			this._hark.on('volume_change', (dBs, threshold) =>
			{
				// The exact formula to convert from dBs (-100..0) to linear (0..1) is:
				//   Math.pow(10, dBs / 20)
				// However it does not produce a visually useful output, so let exagerate
				// it a bit. Also, let convert it from 0..1 to 0..10 and avoid value 1 to
				// minimize component renderings.
				let volume = Math.round(Math.pow(10, dBs / 85) * 10);

				if (volume === 1)
					volume = 0;

				volume = Math.round(volume);

				if (this._micProducer && volume !== this._micProducer.volume)
				{
					this._micProducer.volume = volume;

					store.dispatch(peerVolumeActions.setPeerVolume(this._peerId, volume));
				}
			});
			this._hark.on('speaking', function() 
			{
				store.dispatch(meActions.setIsSpeaking(true));
			});
			this._hark.on('stopped_speaking', function() 
			{
				store.dispatch(meActions.setIsSpeaking(false));
			});
		}
		catch (error)
		{
			logger.error('enableMic() failed:%o', error);

			store.dispatch(requestActions.notify(
				{
					type : 'error',
					text : intl.formatMessage({
						id             : 'devices.microphoneError',
						defaultMessage : 'An error occured while accessing your microphone'
					})
				}));

			if (track)
				track.stop();

		}

		store.dispatch(
			meActions.setAudioInProgress(false));
	}

	async disableMic()
	{
		logger.debug('disableMic()');

		if (!this._micProducer)
			return;

		store.dispatch(meActions.setAudioInProgress(true));

		this._micProducer.close();

		store.dispatch(
			producerActions.removeProducer(this._micProducer.id));

		try
		{
			await this.sendRequest(
				'closeProducer', { producerId: this._micProducer.id });
		}
		catch (error)
		{
			logger.error('disableMic() [error:"%o"]', error);
		}

		this._micProducer = null;

		store.dispatch(meActions.setAudioInProgress(false));
	}

	async enableScreenSharing()
	{
		if (this._screenSharingProducer)
			return;

		if (!this._mediasoupDevice.canProduce('video'))
		{
			logger.error('enableScreenSharing() | cannot produce video');

			return;
		}

		let track;

		store.dispatch(meActions.setScreenShareInProgress(true));

		try
		{
			const available = this._screenSharing.isScreenShareAvailable();

			if (!available)
				throw new Error('screen sharing not available');

			logger.debug('enableScreenSharing() | calling getUserMedia()');

			const stream = await this._screenSharing.start({
				width     : 1920,
				height    : 1080,
				frameRate : 5
			});

			track = stream.getVideoTracks()[0];

			if (this._useSharingSimulcast)
			{
				// If VP9 is the only available video codec then use SVC.
				const firstVideoCodec = this._mediasoupDevice
					.rtpCapabilities
					.codecs
					.find((c) => c.kind === 'video');

				let encodings;

				if (firstVideoCodec.mimeType.toLowerCase() === 'video/vp9')
				{
					encodings = VIDEO_SVC_ENCODINGS;
				}
				else if ('simulcastEncodings' in window.config)
				{
					encodings = window.config.simulcastEncodings
						.map((encoding) => ({ ...encoding, dtx: true }));
				}
				else
				{
					encodings = VIDEO_SIMULCAST_ENCODINGS
						.map((encoding) => ({ ...encoding, dtx: true }));
				}

				this._screenSharingProducer = await this._sendTransport.produce(
					{
						track,
						encodings,
						codecOptions :
						{
							videoGoogleStartBitrate : 1000
						},
						appData : 
						{
							source : 'screen'
						}
					});
			}
			else
			{
				this._screenSharingProducer = await this._sendTransport.produce({
					track,
					appData : 
					{
						source : 'screen'
					}
				});
			}

			store.dispatch(producerActions.addProducer(
				{
					id            : this._screenSharingProducer.id,
					deviceLabel   : 'screen',
					source        : 'screen',
					paused        : this._screenSharingProducer.paused,
					track         : this._screenSharingProducer.track,
					rtpParameters : this._screenSharingProducer.rtpParameters,
					codec         : this._screenSharingProducer.rtpParameters.codecs[0].mimeType.split('/')[1]
				}));

			this._screenSharingProducer.on('transportclose', () =>
			{
				this._screenSharingProducer = null;
			});

			this._screenSharingProducer.on('trackended', () =>
			{
				store.dispatch(requestActions.notify(
					{
						type : 'error',
						text : intl.formatMessage({
							id             : 'devices.screenSharingDisconnected',
							defaultMessage : 'Screen sharing disconnected'
						})
					}));

				this.disableScreenSharing()
					.catch(() => {});
			});

			logger.debug('enableScreenSharing() succeeded');
		}
		catch (error)
		{
			logger.error('enableScreenSharing() failed: %o', error);

			store.dispatch(requestActions.notify(
				{
					type : 'error',
					text : intl.formatMessage({
						id             : 'devices.screenSharingError',
						defaultMessage : 'An error occured while accessing your screen'
					})
				}));

			if (track)
				track.stop();
		}

		store.dispatch(meActions.setScreenShareInProgress(false));
	}

	async disableScreenSharing()
	{
		logger.debug('disableScreenSharing()');

		if (!this._screenSharingProducer)
			return;

		store.dispatch(meActions.setScreenShareInProgress(true));

		this._screenSharingProducer.close();

		store.dispatch(
			producerActions.removeProducer(this._screenSharingProducer.id));

		try
		{
			await this.sendRequest(
				'closeProducer', { producerId: this._screenSharingProducer.id });
		}
		catch (error)
		{
			logger.error('disableScreenSharing() [error:"%o"]', error);
		}

		this._screenSharingProducer = null;

		store.dispatch(meActions.setScreenShareInProgress(false));
	}

	async enableWebcam()
	{

		if (this._webcamProducer)
			return;

		if (!this._mediasoupDevice.canProduce('video'))
		{
			logger.error('enableWebcam() | cannot produce video');

			return;
		}

		let track;

		store.dispatch(
			meActions.setWebcamInProgress(true));

		try
		{
			const deviceId = await this._getWebcamDeviceId();

			const device = this._webcams[deviceId];
			const resolution = store.getState().settings.resolution;

			if (!device)
				throw new Error('no webcam devices');
			
			logger.debug(
				'_setWebcamProducer() | new selected webcam [device:%o]',
				device);

			logger.debug('_setWebcamProducer() | calling getUserMedia()');

			const stream = await navigator.mediaDevices.getUserMedia(
				{
					video :
					{
						deviceId : { exact: deviceId },
						...VIDEO_CONSTRAINS[resolution]
					}
				});

			track = stream.getVideoTracks()[0];

			if (this._useSimulcast)
			{
				// If VP9 is the only available video codec then use SVC.
				const firstVideoCodec = this._mediasoupDevice
					.rtpCapabilities
					.codecs
					.find((c) => c.kind === 'video');

				let encodings;

				if (firstVideoCodec.mimeType.toLowerCase() === 'video/vp9')
					encodings = VIDEO_KSVC_ENCODINGS;
				else if ('simulcastEncodings' in window.config)
					encodings = window.config.simulcastEncodings;
				else
					encodings = VIDEO_SIMULCAST_ENCODINGS;

				this._webcamProducer = await this._sendTransport.produce(
					{
						track,
						encodings,
						codecOptions :
						{
							videoGoogleStartBitrate : 1000
						},
						appData : 
						{
							source : 'webcam'
						}
					});
			}
			else
			{
				this._webcamProducer = await this._sendTransport.produce({
					track,
					appData : 
					{
						source : 'webcam'
					}
				});
			}

			store.dispatch(producerActions.addProducer(
				{
					id            : this._webcamProducer.id,
					deviceLabel   : device.label,
					source        : 'webcam',
					paused        : this._webcamProducer.paused,
					track         : this._webcamProducer.track,
					rtpParameters : this._webcamProducer.rtpParameters,
					codec         : this._webcamProducer.rtpParameters.codecs[0].mimeType.split('/')[1]
				}));

			store.dispatch(settingsActions.setSelectedWebcamDevice(deviceId));

			await this._updateWebcams();

			this._webcamProducer.on('transportclose', () =>
			{
				this._webcamProducer = null;
			});

			this._webcamProducer.on('trackended', () =>
			{
				store.dispatch(requestActions.notify(
					{
						type : 'error',
						text : intl.formatMessage({
							id             : 'devices.cameraDisconnected',
							defaultMessage : 'Camera disconnected'
						})
					}));

				this.disableWebcam()
					.catch(() => {});
			});

			logger.debug('_setWebcamProducer() succeeded');
		}
		catch (error)
		{
			logger.error('_setWebcamProducer() failed:%o', error);

			store.dispatch(requestActions.notify(
				{
					type : 'error',
					text : intl.formatMessage({
						id             : 'devices.cameraError',
						defaultMessage : 'An error occured while accessing your camera'
					})
				}));

			if (track)
				track.stop();
		}

		store.dispatch(
			meActions.setWebcamInProgress(false));
	}

	async disableWebcam()
	{
		logger.debug('disableWebcam()');

		if (!this._webcamProducer)
			return;

		store.dispatch(meActions.setWebcamInProgress(true));

		this._webcamProducer.close();

		store.dispatch(
			producerActions.removeProducer(this._webcamProducer.id));

		try
		{
			await this.sendRequest(
				'closeProducer', { producerId: this._webcamProducer.id });
		}
		catch (error)
		{
			logger.error('disableWebcam() [error:"%o"]', error);
		}

		this._webcamProducer = null;

		store.dispatch(meActions.setWebcamInProgress(false));
	}

	async _updateAudioDevices()
	{
		logger.debug('_updateAudioDevices()');

		// Reset the list.
		this._audioDevices = {};

		try
		{
			logger.debug('_updateAudioDevices() | calling enumerateDevices()');

			const devices = await navigator.mediaDevices.enumerateDevices();

			for (const device of devices)
			{
				if (device.kind !== 'audioinput')
					continue;

				this._audioDevices[device.deviceId] = device;
			}

			store.dispatch(
				meActions.setAudioDevices(this._audioDevices));
		}
		catch (error)
		{
			logger.error('_updateAudioDevices() failed:%o', error);
		}
	}

	async _updateWebcams()
	{
		logger.debug('_updateWebcams()');

		// Reset the list.
		this._webcams = {};

		try
		{
			logger.debug('_updateWebcams() | calling enumerateDevices()');

			const devices = await navigator.mediaDevices.enumerateDevices();

			for (const device of devices)
			{
				if (device.kind !== 'videoinput')
					continue;

				this._webcams[device.deviceId] = device;
			}

			store.dispatch(
				meActions.setWebcamDevices(this._webcams));
		}
		catch (error)
		{
			logger.error('_updateWebcams() failed:%o', error);
		}
	}

	async _getAudioDeviceId()
	{
		logger.debug('_getAudioDeviceId()');

		try
		{
			logger.debug('_getAudioDeviceId() | calling _updateAudioDeviceId()');

			await this._updateAudioDevices();

			const { selectedAudioDevice } = store.getState().settings;

			if (selectedAudioDevice && this._audioDevices[selectedAudioDevice])
				return selectedAudioDevice;
			else
			{
				const audioDevices = Object.values(this._audioDevices);

				return audioDevices[0] ? audioDevices[0].deviceId : null;
			}
		}
		catch (error)
		{
			logger.error('_getAudioDeviceId() failed:%o', error);
		}
	}

	async _getWebcamDeviceId()
	{
		logger.debug('_getWebcamDeviceId()');

		try
		{
			logger.debug('_getWebcamDeviceId() | calling _updateWebcams()');

			await this._updateWebcams();

			const { selectedWebcam } = store.getState().settings;

			if (selectedWebcam && this._webcams[selectedWebcam])
				return selectedWebcam;
			else
			{
				const webcams = Object.values(this._webcams);

				return webcams[0] ? webcams[0].deviceId : null;
			}
		}
		catch (error)
		{
			logger.error('_getWebcamDeviceId() failed:%o', error);
		}
	}
}<|MERGE_RESOLUTION|>--- conflicted
+++ resolved
@@ -2522,11 +2522,13 @@
 					canShareFiles : this._torrentSupport
 				}));
 
-<<<<<<< HEAD
-			const { authenticated, roles, peers } = await this.sendRequest(
-=======
-			const { roles, peers, permissionsFromRoles, userRoles } = await this.sendRequest(
->>>>>>> a6347dc2
+			const {
+				authenticated,
+				roles,
+				peers,
+				permissionsFromRoles,
+				userRoles
+			} = await this.sendRequest(
 				'join',
 				{
 					displayName     : displayName,
